--- conflicted
+++ resolved
@@ -271,16 +271,9 @@
     for i in xrange(numIters):
       for iFeature, feature in enumerate(objectDescription["features"]):
         self._move(feature, randomLocation=randomLocation, useNoise=useNoise)
-
-<<<<<<< HEAD
         featureSDR = self.features[feature["name"]]
         for _ in xrange(1):
           self._sense(featureSDR, learn=True, waitForSettle=False)
-=======
-      featureSDR = self.features[feature["name"]]
-      for _ in xrange(1):
-        self._sense(featureSDR, learn=True, waitForSettle=False)
->>>>>>> 29ad7759
 
         if (objectDescription["name"], iFeature) not in self.locationRepresentations:
           self.locationRepresentations[(objectDescription["name"], iFeature)] = []
