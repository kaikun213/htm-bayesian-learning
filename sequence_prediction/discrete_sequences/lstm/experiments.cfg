[DEFAULT]
repetitions = 1
iterations = 1000
compute_after = 0
compute_every = 100
compute_for = 10
compute_test_mode = False
path = results
num_cells = 20
num_epochs = 50
output_bias = False
num_predictions = 1
learning_window = float('inf')
separate_sequences_with = 'reset'
perturb_after = float('inf')
encoding_min = -1.0
encoding_max = 1.0

[reber-basic]
encoding = 'basic'
encoding_num = 7
dataset = 'reber'
max_length = 100
num_predictions = 2
compute_every = 20
compute_for = 10
compute_test_mode = True

[reber-distributed]
encoding = 'distributed'
encoding_num = 100
dataset = 'reber'
max_length = 100
num_predictions = 2
compute_every = 100
compute_for = 50
compute_test_mode = True

[reber-distributed-random]
encoding = 'distributed'
encoding_num = 100
dataset = 'reber'
max_length = 100
num_predictions = 2
separate_sequences_with = 'random'
compute_every = 100
compute_for = 50
compute_test_mode = True

[simple-basic]
encoding = 'basic'
encoding_num = 10
dataset = 'simple'
compute_every = 200
compute_for = 100
compute_test_mode = True
num_predictions = 1
separate_sequences_with = 'reset'

[high-order-basic]
encoding = 'basic'
encoding_num = 10
dataset = 'high-order'
compute_every = 500
compute_for = 500
compute_test_mode = True
num_predictions = 1
separate_sequences_with = 'reset'
num_epochs = 250

[high-order-distributed]
encoding = 'distributed'
encoding_num = [10, 50]
dataset = 'high-order'
compute_every = 334
compute_for = 200
compute_test_mode = True
num_predictions = 1
separate_sequences_with = 'reset'
num_epochs = 200

[high-order-distributed-random]
encoding = 'distributed'
encoding_num = [10, 20]
dataset = 'high-order'
compute_every = 667
compute_for = 667
compute_test_mode = True
num_predictions = 1
separate_sequences_with = 'random'
<<<<<<< HEAD
output_bias = [False, True]
num_epochs = 500
=======
num_epochs = [500, 750]
>>>>>>> 705a62be
iterations = 8000

[high-order-distributed-random-multiple-predictions]
encoding = 'distributed'
encoding_num = 10
dataset = 'high-order'
compute_every = 667
compute_for = 667
compute_test_mode = True
num_predictions = 2
separate_sequences_with = 'random'
num_epochs = 500
iterations = 10000

[high-order-distributed-random-perturbed]
encoding = 'distributed'
encoding_num = 10
dataset = 'high-order'
compute_every = 1001
compute_for = 1001
compute_test_mode = True
num_predictions = 1
separate_sequences_with = 'random'
perturb_after = 8000
num_epochs = 500
learning_window = [float('inf'), 3000, 6000]
iterations = 24000<|MERGE_RESOLUTION|>--- conflicted
+++ resolved
@@ -88,12 +88,8 @@
 compute_test_mode = True
 num_predictions = 1
 separate_sequences_with = 'random'
-<<<<<<< HEAD
 output_bias = [False, True]
 num_epochs = 500
-=======
-num_epochs = [500, 750]
->>>>>>> 705a62be
 iterations = 8000
 
 [high-order-distributed-random-multiple-predictions]
