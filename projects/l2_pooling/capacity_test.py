# Numenta Platform for Intelligent Computing (NuPIC)
# Copyright (C) 2016, Numenta, Inc.  Unless you have an agreement
# with Numenta, Inc., for a separate license for this software code, the
# following terms and conditions apply:
#
# This program is free software: you can redistribute it and/or modify
# it under the terms of the GNU Affero Public License version 3 as
# published by the Free Software Foundation.
#
# This program is distributed in the hope that it will be useful,
# but WITHOUT ANY WARRANTY; without even the implied warranty of
# MERCHANTABILITY or FITNESS FOR A PARTICULAR PURPOSE.
# See the GNU Affero Public License for more details.
#
# You should have received a copy of the GNU Affero Public License
# along with this program.  If not, see http://www.gnu.org/licenses.
#
# http://numenta.org/licenses/
# ----------------------------------------------------------------------

"""
This file tests the capacity of L4-L2 columns

In this test, we consider a set of objects without any shared (feature,
location) pairs and without any noise. One, or more, L4-L2 columns is trained
on all objects.

In the test phase, we randomly pick a (feature, location) SDR and feed it to
the network, and asked whether the correct object can be retrieved.
"""

import argparse
import multiprocessing
import os
import os.path
from pprint import pprint

import matplotlib.pyplot as plt
import matplotlib.ticker as ticker
import numpy as np
import pandas as pd

from htmresearch.frameworks.layers.object_machine_factory import (
  createObjectMachine
)
from htmresearch.frameworks.layers.l2_l4_inference import L4L2Experiment

import matplotlib as mpl

mpl.rcParams['pdf.fonttype'] = 42

DEFAULT_NUM_LOCATIONS = 5000
DEFAULT_NUM_FEATURES = 5000
DEFAULT_RESULT_DIR_NAME = "results"
DEFAULT_PLOT_DIR_NAME = "plots"
DEFAULT_NUM_CORTICAL_COLUMNS = 1
DEFAULT_COLORS = ("b", "r", "c", "g", 'm')



def _prepareResultsDir(resultBaseName, resultDirName=DEFAULT_RESULT_DIR_NAME):
  """
  Ensures that the requested resultDirName exists.  Attempt to create it if not.
  Returns the combined absolute path to result.
  """
  resultDirName = os.path.abspath(resultDirName)
  resultFileName = os.path.join(resultDirName, resultBaseName)

  try:
    if not os.path.isdir(resultDirName):
      # Directory does not exist, attempt to create recursively
      os.makedirs(resultDirName)
  except os.error:
    # Unlikely, but directory may have been created already.  Double check to
    # make sure it's safe to ignore error in creation
    if not os.path.isdir(resultDirName):
      raise Exception("Unable to create results directory at {}"
                      .format(resultDirName))

  return resultFileName



def getL4Params():
  """
  Returns a good default set of parameters to use in the L4 region.
  """
  return {
    "columnCount": 150,
    "cellsPerColumn": 16,
    "formInternalBasalConnections": False,
    "learn": True,
    "learnOnOneCell": False,
    "initialPermanence": 0.51,
    "connectedPermanence": 0.6,
    "permanenceIncrement": 0.1,
    "permanenceDecrement": 0.02,
    "minThreshold": 10,
    "predictedSegmentDecrement": 0.0,
    "activationThreshold": 13,
    "sampleSize": 25,
    "implementation": "etm",
  }



def getL2Params():
  """
  Returns a good default set of parameters to use in the L4 region.
  """
  return {
    "inputWidth": 2048 * 8,
    "cellCount": 4096,
    "sdrSize": 40,
    "synPermProximalInc": 0.1,
    "synPermProximalDec": 0.001,
    "initialProximalPermanence": 0.6,
    "minThresholdProximal": 6,
    "sampleSizeProximal": 10,
    "connectedPermanenceProximal": 0.5,
    "synPermDistalInc": 0.1,
    "synPermDistalDec": 0.001,
    "initialDistalPermanence": 0.41,
    "activationThresholdDistal": 18,
    "sampleSizeDistal": 20,
    "connectedPermanenceDistal": 0.5,
    "distalSegmentInhibitionFactor": 1.5,
    "learningMode": True,
  }



def createRandomObjects(numObjects,
                        numPointsPerObject,
                        numLocations,
                        numFeatures):
  """
  Create numObjects with non-shared (feature, location) pairs
  :param numObjects: number of objects
  :param numPointsPerObject: number of (feature, location) pairs per object
  :param numLocations: number of unique locations
  :param numFeatures: number of unique features
  :return:   (list(list(tuple))  List of lists of feature / location pairs.
  """
  requiredFeatureLocPairs = numObjects * numPointsPerObject
  uniqueFeatureLocPairs = numLocations * numFeatures

  if requiredFeatureLocPairs > uniqueFeatureLocPairs:
    raise RuntimeError("Not Enough Feature Location Pairs")

  randomPairIdx = np.random.choice(
    np.arange(uniqueFeatureLocPairs),
    numObjects * numPointsPerObject,
    replace=False
  )

  randomFeatureLocPairs = (divmod(idx, numFeatures) for idx in randomPairIdx)

  # Return sequences of random feature-location pairs.  Each sequence will
  # contain a number of pairs defined by 'numPointsPerObject'
  return zip(*[iter(randomFeatureLocPairs)] * numPointsPerObject)



def createRandomObjectsSharedPairs(numObjects,
                                   numPointsPerObject,
                                   numLocations,
                                   numFeatures):
  """
  Create numObjects. (feature, location) pairs may be shared.
  :param numObjects: number of objects
  :param numPointsPerObject: number of (feature, location) pairs per object
  :param numLocations: number of unique locations
  :param numFeatures: number of unique features
  :return:   (list(list(tuple))  List of lists of feature / location pairs.
  """
  locations = np.arange(numLocations)
  features = np.arange(numFeatures)

  objects = []
  objectsSets = set()
  for _ in xrange(numObjects):
    objectLocations = np.random.choice(locations, numPointsPerObject,
                                       replace=False)
    objectFeatures = np.random.choice(features, numPointsPerObject,
                                      replace=True)

    o = zip(objectLocations, objectFeatures)

    # Make sure this is a unique object.
    objectAsSet = frozenset(o)
    assert objectAsSet not in objectsSets
    objectsSets.add(objectAsSet)

    objects.append(o)

  return objects



def testNetworkWithOneObject(objects, exp, testObject, numTestPoints):
  """
  Check whether a trained L4-L2 network can successfully retrieve an object
  based on a sequence of (feature, location) pairs on this object

  :param objects: list of lists of (feature, location) pairs for all objects
  :param exp: L4L2Experiment instance with a trained network
  :param testObject: the index for the object being tested
  :param numTestPoints: number of test points on the test object
  :return:
  """
  innerObjs = objects.getObjects()
  numObjects = len(innerObjs)
  numPointsPerObject = len(innerObjs[0])

  testPts = np.random.choice(np.arange(numPointsPerObject),
                             (numTestPoints,),
                             replace=False)

  testPairs = [objects[testObject][i] for i in testPts]

  exp._unsetLearningMode()
  exp.sendReset()

  overlap = np.zeros((numTestPoints, numObjects))
  numL2ActiveCells = np.zeros((numTestPoints))
  numL4ActiveCells = np.zeros((numTestPoints))

  for step, pair in enumerate(testPairs):
    (locationIdx, featureIdx) = pair
    for colIdx in xrange(exp.numColumns):
      feature = objects.features[colIdx][featureIdx]
      location = objects.locations[colIdx][locationIdx]

      exp.sensorInputs[colIdx].addDataToQueue(list(feature), 0, 0)
      exp.externalInputs[colIdx].addDataToQueue(list(location), 0, 0)

    exp.network.run(1)

    for colIdx in xrange(exp.numColumns):
      numL2ActiveCells[step] += float(len(exp.getL2Representations()[colIdx]))
      numL4ActiveCells[step] += float(len(exp.getL4Representations()[colIdx]))

    numL2ActiveCells[step] /= exp.numColumns
    numL4ActiveCells[step] /= exp.numColumns

    overlapByColumn = exp.getCurrentObjectOverlaps()
    overlap[step] = np.mean(overlapByColumn, axis=0)

    # columnPooler = exp.L2Columns[0]._pooler
    # tm = exp.L4Columns[0]._tm
    # print "step : {}".format(step)
    # print "{} L4 cells predicted : ".format(
    #   len(exp.getL4PredictiveCells()[0])), exp.getL4PredictiveCells()
    # print "{} L4 cells active : ".format(len(exp.getL4Representations()[0])), exp.getL4Representations()
    # print "L2 activation: ", columnPooler.getActiveCells()
    # print "overlap : ", (overlap[step, :])

  return overlap, numL2ActiveCells, numL4ActiveCells



def testOnSingleRandomSDR(objects, exp, numRepeats=100, repeatID=0):
  """
  Test a trained L4-L2 network on (feature, location) pairs multiple times
  Compute object retrieval accuracy, overlap with the correct and incorrect
  objects

  :param objects: list of lists of (feature, location) pairs for all objects
  :param exp: L4L2Experiment instance with a trained network
  :param numRepeats: number of repeats
  :return: a set of metrics for retrieval accuracy
  """

  innerObjs = objects.getObjects()

  numObjects = len(innerObjs)
  numPointsPerObject = len(innerObjs[0])
  overlapTrueObj = np.zeros((numRepeats,))
  l2ActivationSize = np.zeros((numRepeats,))
  l4ActivationSize = np.zeros((numRepeats,))
  confusion = overlapTrueObj.copy()
  outcome = overlapTrueObj.copy()

  columnPooler = exp.L2Columns[0]._pooler
  numConnectedProximal = columnPooler.numberOfConnectedProximalSynapses()
  numConnectedDistal = columnPooler.numberOfConnectedDistalSynapses()

  result = None
  for i in xrange(numRepeats):
    targetObject = np.random.choice(np.arange(numObjects))

    nonTargetObjs = np.array(
      [obj for obj in xrange(numObjects) if obj != targetObject]
    )

    overlap, numActiveL2Cells, numL4ActiveCells = testNetworkWithOneObject(
      objects,
      exp,
      targetObject,
      10
    )

    lastOverlap = overlap[-1, :]

    maxOverlapIndices = (
      np.where(lastOverlap == lastOverlap[np.argmax(lastOverlap)])[0].tolist()
    )

    # Only set to 1 iff target object is the lone max overlap index.  Otherwise
    # the network failed to conclusively identify the target object.
    outcome[i] = 1 if maxOverlapIndices == [targetObject] else 0

    confusion[i] = np.max(lastOverlap[nonTargetObjs])
    overlapTrueObj[i] = lastOverlap[targetObject]
    l2ActivationSize[i] = numActiveL2Cells[-1]
    l4ActivationSize[i] = numL4ActiveCells[-1]
    # print "repeat {} target obj {} overlap {}".format(i, targetObject, overlapTrueObj[i])

    testResult = {
      "repeatID": repeatID,
      "repeatI": i,
      "numberOfConnectedProximalSynapses": numConnectedProximal,
      "numberOfConnectedDistalSynapses": numConnectedDistal,
      "numObjects": numObjects,
      "numPointsPerObject": numPointsPerObject,
      "l2ActivationSize": l2ActivationSize[i],
      "l4ActivationSize": l4ActivationSize[i],
      "confusion": confusion[i],
      "accuracy":  outcome[i],
      "overlapTrueObj": overlapTrueObj[i]}
    result = (
      pd.concat([result, pd.DataFrame.from_dict([testResult])])
      if result is not None else
      pd.DataFrame.from_dict([testResult])
    )

  return result




def plotResults(result, ax=None, xaxis="numObjects",
                filename=None, marker='-bo', confuseThresh=30, showErrBar=1):

  if ax is None:
    fig, ax = plt.subplots(2, 2)

  numRpts = max(result['repeatID']) + 1
  resultsRpts = result.groupby(['repeatID'])

  if xaxis == "numPointsPerObject":
    x = np.array(resultsRpts.get_group(0).numPointsPerObject)
    xlabel = "# Pts / Obj"
  elif xaxis == "numObjects":
    x = np.array(resultsRpts.get_group(0).numObjects)
    xlabel = "Object #"
  x = np.unique(x)
  d = resultsRpts.get_group(0)
  d = d.groupby(['numObjects'])
  accuracy = np.zeros((1, len(x),))
  numberOfConnectedProximalSynapses = np.zeros((1, len(x),))
  l2ActivationSize = np.zeros((1, len(x),))
  confusion = np.zeros((1, len(x),))
  for j in range(len(x)):
    accuracy[0,j] = np.sum(np.logical_and(d.get_group(x[j]).accuracy == 1,
                                        d.get_group(x[j]).confusion < confuseThresh)) / \
                  float(len(d.get_group(x[j]).accuracy))
    l2ActivationSize[0,j] = np.mean(d.get_group(x[j]).l2ActivationSize)
    confusion[0,j] = np.mean(d.get_group(x[j]).confusion)
    numberOfConnectedProximalSynapses[0,j] = np.mean(
      d.get_group(x[j]).numberOfConnectedProximalSynapses)

  if ax is None:
    fig, ax = plt.subplots(2, 2)

  for rpt in range(1, numRpts):
    d = resultsRpts.get_group(rpt)
    d = d.groupby(['numObjects'])
    accuracyRpt = np.zeros((1, len(x)))
    numberOfConnectedProximalSynapsesRpt = np.zeros((1, len(x)))
    l2ActivationSizeRpt = np.zeros((1, len(x)))
    confusionRpt = np.zeros((1, len(x)))

    for j in range(len(x)):
      accuracyRpt[0,j] = np.sum(np.logical_and(
        d.get_group(x[j]).accuracy == 1,
        d.get_group(x[j]).confusion < confuseThresh)) / \
                       float(len(d.get_group(x[j]).accuracy))

      l2ActivationSizeRpt[0,j] = np.mean(d.get_group(x[j]).l2ActivationSize)
      confusionRpt[0,j] = np.mean(d.get_group(x[j]).confusion)
      numberOfConnectedProximalSynapsesRpt[0,j] = np.mean(
        d.get_group(x[j]).numberOfConnectedProximalSynapses)

    accuracy = np.vstack((accuracy, accuracyRpt))
    confusion = np.vstack((confusion, confusionRpt))
    l2ActivationSize = np.vstack((l2ActivationSize, l2ActivationSizeRpt))
    numberOfConnectedProximalSynapses = np.vstack((
      numberOfConnectedProximalSynapses, numberOfConnectedProximalSynapsesRpt))

  if showErrBar==0:
    s = 0
  else:
    s = 1
  ax[0, 0].errorbar(x, np.mean(accuracy, 0), yerr=np.std(accuracy, 0)*s,
                    color=marker)
  ax[0, 0].set_ylabel("Accuracy")
  ax[0, 0].set_xlabel(xlabel)
  ax[0, 0].set_ylim([0.1, 1.05])

  ax[0, 1].errorbar(x, np.mean(numberOfConnectedProximalSynapses, 0),
                    yerr=np.std(numberOfConnectedProximalSynapses, 0)*s, color=marker)
  ax[0, 1].set_ylabel("# connected proximal synapses")
  ax[0, 1].set_xlabel("# Pts / Obj")
  ax[0, 1].set_xlabel(xlabel)

  ax[1, 0].errorbar(x, np.mean(l2ActivationSize, 0), yerr=np.std(l2ActivationSize, 0)*s, color=marker)
  ax[1, 0].set_ylabel("l2ActivationSize")
  # ax[1, 0].set_ylim([0, 41])
  ax[1, 0].set_xlabel(xlabel)

  ax[1, 1].errorbar(x, np.mean(confusion, 0), yerr=np.std(confusion, 0)*s, color=marker)
  ax[1, 1].set_ylabel("OverlapFalseObject")
  ax[1, 1].set_ylim([0, 41])
  ax[1, 1].set_xlabel(xlabel)
  plt.tight_layout()
  if filename is not None:
    plt.savefig(filename)



def runCapacityTest(numObjects,
                    numPointsPerObject,
                    numCorticalColumns,
                    l2Params,
                    l4Params,
                    objectParams,
                    repeat=0):
  """
  Generate [numObjects] objects with [numPointsPerObject] points per object
  Train L4-l2 network all the objects with single pass learning
  Test on (feature, location) pairs and compute

  :param numObjects:
  :param numPointsPerObject:
  :param sampleSize:
  :param activationThreshold:
  :param numCorticalColumns:
  :return:
  """
  l4ColumnCount = l4Params["columnCount"]

  numInputBits = objectParams['numInputBits']
  externalInputSize = objectParams['externalInputSize']

  if numInputBits is None:
    numInputBits = int(l4ColumnCount * 0.02)

  numLocations = objectParams["numLocations"]
  numFeatures = objectParams["numFeatures"]

  objects = createObjectMachine(
    machineType="simple",
    numInputBits=numInputBits,
    sensorInputSize=l4ColumnCount,
    externalInputSize=externalInputSize,
    numCorticalColumns=numCorticalColumns,
    numLocations=numLocations,
    numFeatures=numFeatures
  )

  exp = L4L2Experiment("capacity_two_objects",
                       numInputBits=numInputBits,
                       L2Overrides=l2Params,
                       L4Overrides=l4Params,
                       inputSize=l4ColumnCount,
                       externalInputSize=externalInputSize,
                       numLearningPoints=3,
                       numCorticalColumns=numCorticalColumns,
                       objectNamesAreIndices=True)

  if objectParams["uniquePairs"]:
    pairs = createRandomObjects(
      numObjects,
      numPointsPerObject,
      numLocations,
      numFeatures
    )
  else:
    pairs = createRandomObjectsSharedPairs(
      numObjects,
      numPointsPerObject,
      numLocations,
      numFeatures
    )

  for object in pairs:
    objects.addObject(object)

  exp.learnObjects(objects.provideObjectsToLearn())

  testResult = testOnSingleRandomSDR(objects, exp, 100, repeat)
  return testResult




def runCapacityTestVaryingObjectSize(
    numObjects=2,
    numCorticalColumns=DEFAULT_NUM_CORTICAL_COLUMNS,
    resultDirName=DEFAULT_RESULT_DIR_NAME,
    expName=None,
    cpuCount=None,
    l2Params=None,
    l4Params=None,
    objectParams=None):
  """
  Runs experiment with two objects, varying number of points per object
  """

  result = None

  cpuCount = cpuCount or multiprocessing.cpu_count()
  pool = multiprocessing.Pool(cpuCount, maxtasksperchild=1)

  l4Params = l4Params or getL4Params()
  l2Params = l2Params or getL2Params()

  params = [(numObjects,
             numPointsPerObject,
             numCorticalColumns,
             l2Params,
             l4Params,
             objectParams,
             0)
            for numPointsPerObject in np.arange(10, 160, 20)]

  for testResult in pool.map(invokeRunCapacityTest, params):
    result = (
      pd.concat([result, pd.DataFrame.from_dict([testResult])])
      if result is not None else
      pd.DataFrame.from_dict([testResult])
    )

  resultFileName = _prepareResultsDir(
    "{}.csv".format(expName),
    resultDirName=resultDirName
  )

  pd.DataFrame.to_csv(result, resultFileName)



def invokeRunCapacityTest(params):
  """ Splits out params so that runCapacityTest may be invoked with
  multiprocessing.Pool.map() to support parallelism
  """
  return runCapacityTest(*params)



def runCapacityTestVaryingObjectNum(numPointsPerObject=10,
                                    numCorticalColumns=DEFAULT_NUM_CORTICAL_COLUMNS,
                                    resultDirName=DEFAULT_RESULT_DIR_NAME,
                                    expName=None,
                                    cpuCount=None,
                                    l2Params=None,
                                    l4Params=None,
                                    objectParams=None,
                                    numRpts=1):
  """
  Run experiment with fixed number of pts per object, varying number of objects
  """

  l4Params = l4Params or getL4Params()
  l2Params = l2Params or getL2Params()

  cpuCount = cpuCount or multiprocessing.cpu_count()
  pool = multiprocessing.Pool(cpuCount, maxtasksperchild=1)

  numObjectsList = np.arange(100, 800, 50)
  params = []
  for rpt in range(numRpts):
    for numObjects in numObjectsList:
      params.append((numObjects,
                     numPointsPerObject,
                     numCorticalColumns,
                     l2Params,
                     l4Params,
                     objectParams,
                     rpt))
  result = None
  for testResult in pool.map(invokeRunCapacityTest, params):
    result = (
      pd.concat([result, testResult])
      if result is not None else testResult
    )

  resultFileName = _prepareResultsDir("{}.csv".format(expName),
                                      resultDirName=resultDirName)
  pd.DataFrame.to_csv(result, resultFileName)



def runExperiment1(numObjects=2,
                   sampleSizeRange=(10,),
                   numCorticalColumns=DEFAULT_NUM_CORTICAL_COLUMNS,
                   resultDirName=DEFAULT_RESULT_DIR_NAME,
                   plotDirName=DEFAULT_PLOT_DIR_NAME,
                   cpuCount=None):
  """
  Varying number of pts per objects, two objects
  Try different sample sizes
  """
  objectParams = {'numInputBits': 20,
                  'externalInputSize': 2400,
                  'numFeatures': DEFAULT_NUM_FEATURES,
                  'numLocations': DEFAULT_NUM_LOCATIONS,
                  'uniquePairs': True,}
  l4Params = getL4Params()
  l2Params = getL2Params()

  numInputBits = objectParams['numInputBits']

  l4Params["activationThreshold"] = int(numInputBits * .6)
  l4Params["minThreshold"] = int(numInputBits * .6)
  l4Params["sampleSize"] = int(2 * l4Params["activationThreshold"])

  for sampleSize in sampleSizeRange:
    print "sampleSize: {}".format(sampleSize)
    l2Params['sampleSizeProximal'] = sampleSize
    expName = "capacity_varying_object_size_synapses_{}".format(sampleSize)
    runCapacityTestVaryingObjectSize(numObjects,
                                     numCorticalColumns,
                                     resultDirName,
                                     expName,
                                     cpuCount,
                                     l2Params,
                                     l4Params,
                                     objectParams=objectParams)

  ploti = 0
  fig, ax = plt.subplots(2, 2)
  st = fig.suptitle(
    "Varying points per object x 2 objects ({} cortical column{})"
      .format(numCorticalColumns, "s" if numCorticalColumns > 1 else ""
              ), fontsize="x-large")

  legendEntries = []

  for sampleSize in sampleSizeRange:
    expName = "capacity_varying_object_size_synapses_{}".format(sampleSize)

    resultFileName = _prepareResultsDir("{}.csv".format(expName),
                                        resultDirName=resultDirName
                                        )
    result = pd.read_csv(resultFileName)

    plotResults(result, ax, "numPointsPerObject", None, DEFAULT_COLORS[ploti])
    ploti += 1
    legendEntries.append("# sample size {}".format(sampleSize))

  plt.legend(legendEntries, loc=2)
  fig.tight_layout()

  # shift subplots down:
  st.set_y(0.95)
  fig.subplots_adjust(top=0.85)

  plt.savefig(
    os.path.join(
      plotDirName,
      "capacity_varying_object_size_summary.pdf"
    )
  )



def runExperiment2(numCorticalColumns=DEFAULT_NUM_CORTICAL_COLUMNS,
                   resultDirName=DEFAULT_RESULT_DIR_NAME,
                   plotDirName=DEFAULT_PLOT_DIR_NAME,
                   cpuCount=None):
  """
  runCapacityTestVaryingObjectNum()
  Try different sample sizes
  """
  sampleSizeRange = (10,)
  numPointsPerObject = 10
  l4Params = getL4Params()
  l2Params = getL2Params()
  objectParams = {'numInputBits': 20,
                  'externalInputSize': 2400,
                  'numFeatures': DEFAULT_NUM_FEATURES,
                  'numLocations': DEFAULT_NUM_LOCATIONS,
                  'uniquePairs': True,}

  for sampleSize in sampleSizeRange:
    print "sampleSize: {}".format(sampleSize)
    l2Params['sampleSizeProximal'] = sampleSize
    expName = "capacity_varying_object_num_synapses_{}".format(sampleSize)

    print "l4Params: "
    pprint(l4Params)
    print "l2Params: "
    pprint(l2Params)

    runCapacityTestVaryingObjectNum(numPointsPerObject,
                                    numCorticalColumns,
                                    resultDirName,
                                    expName,
                                    cpuCount,
                                    l2Params,
                                    l4Params,
                                    objectParams)

  # plot result
  ploti = 0
  fig, ax = plt.subplots(2, 2)
  st = fig.suptitle(
    "Varying number of objects ({} cortical column{})"
      .format(numCorticalColumns, "s" if numCorticalColumns > 1 else ""
              ), fontsize="x-large"
  )

  for axi in (0, 1):
    for axj in (0, 1):
      ax[axi][axj].xaxis.set_major_locator(ticker.MultipleLocator(50))

  legendEntries = []
  for sampleSize in sampleSizeRange:
    print "sampleSize: {}".format(sampleSize)
    l2Params['sampleSizeProximal'] = sampleSize
    expName = "capacity_varying_object_num_synapses_{}".format(sampleSize)

    resultFileName = _prepareResultsDir(
      "{}.csv".format(expName),
      resultDirName=resultDirName
    )

    result = pd.read_csv(resultFileName)

    plotResults(result, ax, "numObjects", None, DEFAULT_COLORS[ploti])
    ploti += 1
    legendEntries.append("# sample size {}".format(sampleSize))
  ax[0, 0].legend(legendEntries, loc=4, fontsize=8)
  fig.tight_layout()

  # shift subplots down:
  st.set_y(0.95)
  fig.subplots_adjust(top=0.85)

  plt.savefig(
    os.path.join(
      plotDirName,
      "capacity_varying_object_num_summary.pdf"
    )
  )



def runExperiment3(numCorticalColumns=DEFAULT_NUM_CORTICAL_COLUMNS,
                   resultDirName=DEFAULT_RESULT_DIR_NAME,
                   plotDirName=DEFAULT_PLOT_DIR_NAME,
                   cpuCount=None):
  """
  runCapacityTestVaryingObjectNum()
  Try different L4 network size
  """

  numPointsPerObject = 10
  numRpts = 1
  l4Params = getL4Params()
  l2Params = getL2Params()

  l2Params['cellCount'] = 4096
  l2Params['sdrSize'] = 40

  expParams = []
  expParams.append(
    {'l4Column': 150, 'externalInputSize': 2400, 'w': 20, 'sample': 6,
     'thresh': 3})
  expParams.append(
    {'l4Column': 200, 'externalInputSize': 2400, 'w': 20, 'sample': 6,
     'thresh': 3})
  expParams.append(
    {'l4Column': 250, 'externalInputSize': 2400, 'w': 20, 'sample': 6,
     'thresh': 3})

  for expParam in expParams:
    l4Params["columnCount"] = expParam['l4Column']
    numInputBits = expParam['w']
    l2Params['sampleSizeProximal'] = expParam['sample']
    l2Params['minThresholdProximal'] = expParam['thresh']

    l4Params["activationThreshold"] = int(numInputBits * .6)
    l4Params["minThreshold"] = int(numInputBits * .6)
<<<<<<< HEAD
    l4Params["sampleSize"] = int(2*l4Params["activationThreshold"])
=======
    l4Params["maxNewSynapseCount"] = int(2 * l4Params["activationThreshold"])
>>>>>>> c653db5f

    objectParams = {'numInputBits': numInputBits,
                    'externalInputSize': expParam['externalInputSize'],
                    'numFeatures': DEFAULT_NUM_FEATURES,
                    'numLocations': DEFAULT_NUM_LOCATIONS,
                    'uniquePairs': True,}

    print "l4Params: "
    pprint(l4Params)
    print "l2Params: "
    pprint(l2Params)

    expname = "multiple_column_capacity_varying_object_num_synapses_{}_thresh_{}_l4column_{}".format(
      expParam['sample'], expParam['thresh'], expParam["l4Column"])
    runCapacityTestVaryingObjectNum(numPointsPerObject,
                                    numCorticalColumns,
                                    resultDirName,
                                    expname,
                                    cpuCount,
                                    l2Params,
                                    l4Params,
                                    objectParams,
                                    numRpts)

  # plot result
  ploti = 0
  fig, ax = plt.subplots(2, 2)
  st = fig.suptitle(
    "Varying number of objects ({} cortical column{})"
      .format(numCorticalColumns, "s" if numCorticalColumns > 1 else ""
              ), fontsize="x-large"
  )

  for axi in (0, 1):
    for axj in (0, 1):
      ax[axi][axj].xaxis.set_major_locator(ticker.MultipleLocator(100))

  legendEntries = []
  for expParam in expParams:
    expname = "multiple_column_capacity_varying_object_num_synapses_{}_thresh_{}_l4column_{}".format(
      expParam['sample'], expParam['thresh'], expParam["l4Column"])

    resultFileName = _prepareResultsDir("{}.csv".format(expname),
                                        resultDirName=resultDirName
                                        )

    result = pd.read_csv(resultFileName)

    plotResults(result, ax, "numObjects", None, DEFAULT_COLORS[ploti])
    ploti += 1
    legendEntries.append("L4 mcs {} w {} s {} thresh {}".format(
      expParam["l4Column"], expParam['w'], expParam['sample'],
      expParam['thresh']))
  ax[0, 0].legend(legendEntries, loc=4, fontsize=8)
  fig.tight_layout()

  # shift subplots down:
  st.set_y(0.95)
  fig.subplots_adjust(top=0.85)

  plt.savefig(
    os.path.join(
      plotDirName,
      "capacity_varying_object_num_l4size_summary.pdf"
    )
  )



def runExperiment4(resultDirName=DEFAULT_RESULT_DIR_NAME,
                   plotDirName=DEFAULT_PLOT_DIR_NAME,
                   cpuCount=None):
  """
  runCapacityTestVaryingObjectNum()
  varying number of cortical columns
  """

  numPointsPerObject = 10
  numRpts = 1

  l4Params = getL4Params()
  l2Params = getL2Params()

  expParams = []
  expParams.append(
    {'l4Column': 150, 'externalInputSize': 2400, 'w': 20, 'sample': 6,
     'thresh': 3, 'l2Column': 1})
  expParams.append(
    {'l4Column': 150, 'externalInputSize': 2400, 'w': 20, 'sample': 6,
     'thresh': 3, 'l2Column': 2})
  expParams.append(
    {'l4Column': 150, 'externalInputSize': 2400, 'w': 20, 'sample': 6,
     'thresh': 3, 'l2Column': 3})

  for expParam in expParams:
    l2Params['sampleSizeProximal'] = expParam['sample']
    l2Params['minThresholdProximal'] = expParam['thresh']

    l4Params["columnCount"] = expParam['l4Column']
    numInputBits = expParam['w']
    numCorticalColumns = expParam['l2Column']

<<<<<<< HEAD
    l4Params["activationThreshold"] = int(numInputBits*.6)
    l4Params["minThreshold"] = int(numInputBits*.6)
    l4Params["sampleSize"] = int(2*l4Params["activationThreshold"])
=======
    l4Params["activationThreshold"] = int(numInputBits * .6)
    l4Params["minThreshold"] = int(numInputBits * .6)
    l4Params["maxNewSynapseCount"] = int(2 * l4Params["activationThreshold"])
>>>>>>> c653db5f

    objectParams = {'numInputBits': numInputBits,
                    'externalInputSize': expParam['externalInputSize'],
                    'numFeatures': DEFAULT_NUM_FEATURES,
                    'numLocations': DEFAULT_NUM_LOCATIONS,
                    'uniquePairs': True,}

    print "l4Params: "
    pprint(l4Params)
    print "l2Params: "
    pprint(l2Params)

    expName = "multiple_column_capacity_varying_object_num_synapses_{}_thresh_{}_l4column_{}_l2column_{}".format(
      expParam['sample'], expParam['thresh'], expParam["l4Column"],
      expParam['l2Column'])

    runCapacityTestVaryingObjectNum(numPointsPerObject,
                                    numCorticalColumns,
                                    resultDirName,
                                    expName,
                                    cpuCount,
                                    l2Params,
                                    l4Params,
                                    objectParams,
                                    numRpts)

  # plot result
  ploti = 0
  fig, ax = plt.subplots(2, 2)
  st = fig.suptitle("Varying number of objects", fontsize="x-large")

  for axi in (0, 1):
    for axj in (0, 1):
      ax[axi][axj].xaxis.set_major_locator(ticker.MultipleLocator(100))

  legendEntries = []
  for expParam in expParams:
    expName = "multiple_column_capacity_varying_object_num_synapses_{}_thresh_{}_l4column_{}_l2column_{}".format(
      expParam['sample'], expParam['thresh'], expParam["l4Column"],
      expParam['l2Column'])

    resultFileName = _prepareResultsDir("{}.csv".format(expName),
                                        resultDirName=resultDirName
                                        )

    result = pd.read_csv(resultFileName)

    plotResults(result, ax, "numObjects", None, DEFAULT_COLORS[ploti])
    ploti += 1
    legendEntries.append("L4 mcs {} #cc {} ".format(
      expParam['l4Column'], expParam['l2Column']))
  ax[0, 0].legend(legendEntries, loc=3, fontsize=8)
  fig.tight_layout()

  # shift subplots down:
  st.set_y(0.95)
  fig.subplots_adjust(top=0.85)

  plt.savefig(
    os.path.join(
      plotDirName,
      "multiple_column_capacity_varying_object_num_and_column_num_summary.pdf"
    )
  )



def runExperiment5(resultDirName=DEFAULT_RESULT_DIR_NAME,
                   plotDirName=DEFAULT_PLOT_DIR_NAME,
                   cpuCount=None):
  """
  varying size of L2
  calculate capacity by varying number of objects with fixed size
  """

  numPointsPerObject = 10
  numRpts = 1
  numInputBits = 20
  externalInputSize = 2400
  numL4MiniColumns = 150
  l4Params = getL4Params()
  l2Params = getL2Params()

  expParams = []
  expParams.append(
    {'L2cellCount': 2048, 'L2activeBits': 40, 'w': 20, 'sample': 6, 'thresh': 3,
     'l2Column': 1})
  expParams.append(
    {'L2cellCount': 4096, 'L2activeBits': 40, 'w': 20, 'sample': 6, 'thresh': 3,
     'l2Column': 1})
  expParams.append(
    {'L2cellCount': 6144, 'L2activeBits': 40, 'w': 20, 'sample': 6, 'thresh': 3,
     'l2Column': 1})

  for expParam in expParams:
    l2Params['sampleSizeProximal'] = expParam['sample']
    l2Params['minThresholdProximal'] = expParam['thresh']
    l2Params['cellCount'] = expParam['L2cellCount']
    l2Params['sdrSize'] = expParam['L2activeBits']

    numCorticalColumns = expParam['l2Column']

    l4Params["columnCount"] = numL4MiniColumns
<<<<<<< HEAD
    l4Params["activationThreshold"] = int(numInputBits*.6)
    l4Params["minThreshold"] = int(numInputBits*.6)
    l4Params["sampleSize"] = int(2*l4Params["activationThreshold"])
=======
    l4Params["activationThreshold"] = int(numInputBits * .6)
    l4Params["minThreshold"] = int(numInputBits * .6)
    l4Params["maxNewSynapseCount"] = int(2 * l4Params["activationThreshold"])
>>>>>>> c653db5f

    objectParams = {'numInputBits': numInputBits,
                    'externalInputSize': externalInputSize,
                    'numFeatures': DEFAULT_NUM_FEATURES,
                    'numLocations': DEFAULT_NUM_LOCATIONS,
                    'uniquePairs': True,}

    print "l4Params: "
    pprint(l4Params)
    print "l2Params: "
    pprint(l2Params)

    expName = "multiple_column_capacity_varying_object_num_synapses_{}_thresh_{}_l2Cells_{}_l2column_{}".format(
      expParam['sample'], expParam['thresh'], expParam["L2cellCount"],
      expParam['l2Column'])

    runCapacityTestVaryingObjectNum(numPointsPerObject,
                                    numCorticalColumns,
                                    resultDirName,
                                    expName,
                                    cpuCount,
                                    l2Params,
                                    l4Params,
                                    objectParams,
                                    numRpts)

  # plot result
  ploti = 0
  fig, ax = plt.subplots(2, 2)
  st = fig.suptitle("Varying number of objects", fontsize="x-large")

  for axi in (0, 1):
    for axj in (0, 1):
      ax[axi][axj].xaxis.set_major_locator(ticker.MultipleLocator(100))

  legendEntries = []
  for expParam in expParams:
    expName = "multiple_column_capacity_varying_object_num_synapses_{}_thresh_{}_l2Cells_{}_l2column_{}".format(
      expParam['sample'], expParam['thresh'], expParam["L2cellCount"],
      expParam['l2Column'])

    resultFileName = _prepareResultsDir("{}.csv".format(expName),
                                        resultDirName=resultDirName
                                        )

    result = pd.read_csv(resultFileName)

    plotResults(result, ax, "numObjects", None, DEFAULT_COLORS[ploti])
    ploti += 1
    legendEntries.append("L2 cells {}/{} #cc {} ".format(
      expParam['L2activeBits'], expParam['L2cellCount'], expParam['l2Column']))
  ax[0, 0].legend(legendEntries, loc=3, fontsize=8)
  fig.tight_layout()

  # shift subplots down:
  st.set_y(0.95)
  fig.subplots_adjust(top=0.85)

  plt.savefig(
    os.path.join(
      plotDirName,
      "capacity_vs_L2size.pdf"
    )
  )



def runExperiment6(resultDirName=DEFAULT_RESULT_DIR_NAME,
                   plotDirName=DEFAULT_PLOT_DIR_NAME,
                   cpuCount=None):
  """
  varying size of L2
  calculate capacity by varying number of objects with fixed size
  """

  numPointsPerObject = 10
  numRpts = 5
  numInputBits = 10
  externalInputSize = 2400
  numL4MiniColumns = 150

  l4Params = getL4Params()
  l2Params = getL2Params()

  expParams = []
  expParams.append(
    {'L2cellCount': 4096, 'L2activeBits': 10, 'w': 10, 'sample': 6, 'thresh': 3,
     'l2Column': 1})
  expParams.append(
    {'L2cellCount': 4096, 'L2activeBits': 20, 'w': 10, 'sample': 6, 'thresh': 3,
     'l2Column': 1})
  expParams.append(
    {'L2cellCount': 4096, 'L2activeBits': 40, 'w': 10, 'sample': 6, 'thresh': 3,
     'l2Column': 1})
  expParams.append(
    {'L2cellCount': 4096, 'L2activeBits': 80, 'w': 10, 'sample': 6, 'thresh': 3,
     'l2Column': 1})

  for expParam in expParams:
    l2Params['sampleSizeProximal'] = expParam['sample']
    l2Params['minThresholdProximal'] = expParam['thresh']
    l2Params['cellCount'] = expParam['L2cellCount']
    l2Params['sdrSize'] = expParam['L2activeBits']
    l2Params['sampleSizeDistal'] = int(l2Params['sdrSize'] / 2)
    l2Params['activationThresholdDistal'] = int(l2Params['sdrSize'] / 2) - 1
    numCorticalColumns = expParam['l2Column']

    l4Params["columnCount"] = numL4MiniColumns
    l4Params["activationThreshold"] = int(numInputBits * .6)
    l4Params["minThreshold"] = int(numInputBits * .6)
    l4Params["sampleSize"] = int(2 * l4Params["activationThreshold"])

    objectParams = {'numInputBits': numInputBits,
                    'externalInputSize': externalInputSize,
                    'numFeatures': DEFAULT_NUM_FEATURES,
                    'numLocations': DEFAULT_NUM_LOCATIONS,
                    'uniquePairs': True,}

    print "l4Params: "
    pprint(l4Params)
    print "l2Params: "
    pprint(l2Params)

    expName = "multiple_column_capacity_varying_object_sdrSize_{}_l2Cells_{}_l2column_{}".format(
      expParam['L2activeBits'], expParam["L2cellCount"], expParam['l2Column'])

    runCapacityTestVaryingObjectNum(numPointsPerObject,
                                    numCorticalColumns,
                                    resultDirName,
                                    expName,
                                    cpuCount,
                                    l2Params,
                                    l4Params,
                                    objectParams,
                                    numRpts)

  # plot result
  ploti = 0
  fig, ax = plt.subplots(2, 2)
  st = fig.suptitle("Varying number of objects", fontsize="x-large")

  for axi in (0, 1):
    for axj in (0, 1):
      ax[axi][axj].xaxis.set_major_locator(ticker.MultipleLocator(100))

  legendEntries = []
  for expParam in expParams:
    expName = "multiple_column_capacity_varying_object_sdrSize_{}_l2Cells_{}_l2column_{}".format(
      expParam['L2activeBits'], expParam["L2cellCount"], expParam['l2Column'])

    resultFileName = _prepareResultsDir("{}.csv".format(expName),
                                        resultDirName=resultDirName
                                        )

    result = pd.read_csv(resultFileName)

    plotResults(result, ax, "numObjects", None, DEFAULT_COLORS[ploti])
    ploti += 1
    legendEntries.append("L2 cells {}/{} #cc {} ".format(
      expParam['L2activeBits'], expParam['L2cellCount'], expParam['l2Column']))
  ax[0, 0].legend(legendEntries, loc=3, fontsize=8)
  fig.tight_layout()

  # shift subplots down:
  st.set_y(0.95)
  fig.subplots_adjust(top=0.85)

  plt.savefig(
    os.path.join(
      plotDirName,
      "capacity_vs_L2_sparsity.pdf"
    )
  )



def runExperiment7(numCorticalColumns=DEFAULT_NUM_CORTICAL_COLUMNS,
                   resultDirName=DEFAULT_RESULT_DIR_NAME,
                   plotDirName=DEFAULT_PLOT_DIR_NAME,
                   cpuCount=None):
  """
  runCapacityTestVaryingObjectNum()
  Try different numLocations
  """

  numPointsPerObject = 10
  numRpts = 1
  l4Params = getL4Params()
  l2Params = getL2Params()

  l2Params['cellCount'] = 4096
  l2Params['sdrSize'] = 40

  expParams = [
    {'l4Column': 150, 'externalInputSize': 2400, 'w': 20, 'sample': 6,
     'thresh': 3, 'numFeatures': 500, 'numLocations': 16},
    {'l4Column': 150, 'externalInputSize': 2400, 'w': 20, 'sample': 6,
     'thresh': 3, 'numFeatures': 500, 'numLocations': 128},
    {'l4Column': 150, 'externalInputSize': 2400, 'w': 20, 'sample': 6,
     'thresh': 3, 'numFeatures': 500, 'numLocations': 1000},
    {'l4Column': 150, 'externalInputSize': 2400, 'w': 20, 'sample': 6,
     'thresh': 3, 'numFeatures': 500, 'numLocations': 5000},
  ]

  for expParam in expParams:
    l4Params["columnCount"] = expParam['l4Column']
    numInputBits = expParam['w']
    l2Params['sampleSizeProximal'] = expParam['sample']
    l2Params['minThresholdProximal'] = expParam['thresh']

    l4Params["activationThreshold"] = int(numInputBits * .6)
    l4Params["minThreshold"] = int(numInputBits * .6)
<<<<<<< HEAD
    l4Params["sampleSize"] = int(2*l4Params["activationThreshold"])
=======
    l4Params["maxNewSynapseCount"] = int(2 * l4Params["activationThreshold"])
>>>>>>> c653db5f

    objectParams = {
      'numInputBits': numInputBits,
      'externalInputSize': expParam['externalInputSize'],
      'numFeatures': expParam['numFeatures'],
      'numLocations': expParam['numLocations'],
      'uniquePairs': False
    }

    print "l4Params: "
    pprint(l4Params)
    print "l2Params: "
    pprint(l2Params)

    expname = "multiple_column_capacity_varying_object_num_locations_{}_num_features_{}_l4column_{}".format(
      expParam['numLocations'], expParam['numFeatures'], expParam["l4Column"])
    runCapacityTestVaryingObjectNum(numPointsPerObject,
                                    numCorticalColumns,
                                    resultDirName,
                                    expname,
                                    cpuCount,
                                    l2Params,
                                    l4Params,
                                    objectParams,
                                    numRpts)

  # plot result
  ploti = 0
  fig, ax = plt.subplots(2, 2)
  st = fig.suptitle(
    "Varying number of objects ({} cortical column{})"
      .format(numCorticalColumns, "s" if numCorticalColumns > 1 else ""
              ), fontsize="x-large"
  )

  for axi in (0, 1):
    for axj in (0, 1):
      ax[axi][axj].xaxis.set_major_locator(ticker.MultipleLocator(100))

  legendEntries = []
  for expParam in expParams:
    expname = "multiple_column_capacity_varying_object_num_locations_{}_num_features_{}_l4column_{}".format(
      expParam['numLocations'], expParam['numFeatures'], expParam["l4Column"])

    resultFileName = _prepareResultsDir("{}.csv".format(expname),
                                        resultDirName=resultDirName
                                        )

    result = pd.read_csv(resultFileName)

    plotResults(result, ax, "numObjects", None, DEFAULT_COLORS[ploti])
    ploti += 1
    legendEntries.append("L4 mcs {} locs {} feats {}".format(
      expParam["l4Column"], expParam['numLocations'], expParam['numFeatures']))
  ax[0, 0].legend(legendEntries, loc=3, fontsize=8)
  fig.tight_layout()

  # shift subplots down:
  st.set_y(0.95)
  fig.subplots_adjust(top=0.85)

  plt.savefig(
    os.path.join(
      plotDirName,
      "capacity_varying_object_num_locations_num_summary.pdf"
    )
  )



def runExperiment8(numCorticalColumns=DEFAULT_NUM_CORTICAL_COLUMNS,
                   resultDirName=DEFAULT_RESULT_DIR_NAME,
                   plotDirName=DEFAULT_PLOT_DIR_NAME,
                   cpuCount=None):
  """
  runCapacityTestVaryingObjectNum()
  Try different numFeatures
  """

  numPointsPerObject = 10
  numRpts = 1
  l4Params = getL4Params()
  l2Params = getL2Params()

  l2Params['cellCount'] = 4096
  l2Params['sdrSize'] = 40

  expParams = [
    {'l4Column': 150, 'externalInputSize': 2400, 'w': 20, 'sample': 6,
     'thresh': 3, 'numFeatures': 15, 'numLocations': 128},
    {'l4Column': 150, 'externalInputSize': 2400, 'w': 20, 'sample': 6,
     'thresh': 3, 'numFeatures': 150, 'numLocations': 128},
    {'l4Column': 150, 'externalInputSize': 2400, 'w': 20, 'sample': 6,
     'thresh': 3, 'numFeatures': 500, 'numLocations': 128},
    {'l4Column': 150, 'externalInputSize': 2400, 'w': 20, 'sample': 6,
     'thresh': 3, 'numFeatures': 5000, 'numLocations': 128},
  ]

  for expParam in expParams:
    l4Params["columnCount"] = expParam['l4Column']
    numInputBits = expParam['w']
    l2Params['sampleSizeProximal'] = expParam['sample']
    l2Params['minThresholdProximal'] = expParam['thresh']

    l4Params["activationThreshold"] = int(numInputBits * .6)
    l4Params["minThreshold"] = int(numInputBits * .6)
<<<<<<< HEAD
    l4Params["sampleSize"] = int(2*l4Params["activationThreshold"])
=======
    l4Params["maxNewSynapseCount"] = int(2 * l4Params["activationThreshold"])
>>>>>>> c653db5f

    objectParams = {
      'numInputBits': numInputBits,
      'externalInputSize': expParam['externalInputSize'],
      'numFeatures': expParam['numFeatures'],
      'numLocations': expParam['numLocations'],
      'uniquePairs': False
    }

    print "l4Params: "
    pprint(l4Params)
    print "l2Params: "
    pprint(l2Params)

    expname = "multiple_column_capacity_varying_object_num_locations_{}_num_features_{}_l4column_{}".format(
      expParam['numLocations'], expParam['numFeatures'], expParam["l4Column"])
    runCapacityTestVaryingObjectNum(numPointsPerObject,
                                    numCorticalColumns,
                                    resultDirName,
                                    expname,
                                    cpuCount,
                                    l2Params,
                                    l4Params,
                                    objectParams,
                                    numRpts)

  # plot result
  ploti = 0
  fig, ax = plt.subplots(2, 2)
  st = fig.suptitle(
    "Varying number of objects ({} cortical column{})"
      .format(numCorticalColumns, "s" if numCorticalColumns > 1 else ""
              ), fontsize="x-large"
  )

  for axi in (0, 1):
    for axj in (0, 1):
      ax[axi][axj].xaxis.set_major_locator(ticker.MultipleLocator(100))

  legendEntries = []
  for expParam in expParams:
    expname = "multiple_column_capacity_varying_object_num_locations_{}_num_features_{}_l4column_{}".format(
      expParam['numLocations'], expParam['numFeatures'], expParam["l4Column"])

    resultFileName = _prepareResultsDir("{}.csv".format(expname),
                                        resultDirName=resultDirName
                                        )

    result = pd.read_csv(resultFileName)

    plotResults(result, ax, "numObjects", None, DEFAULT_COLORS[ploti])
    ploti += 1
    legendEntries.append("L4 mcs {} locs {} feats {}".format(
      expParam["l4Column"], expParam['numLocations'], expParam['numFeatures']))
  ax[0, 0].legend(legendEntries, loc=3, fontsize=8)
  fig.tight_layout()

  # shift subplots down:
  st.set_y(0.95)
  fig.subplots_adjust(top=0.85)

  plt.savefig(
    os.path.join(
      plotDirName,
      "capacity_varying_object_num_features_num_summary.pdf"
    )
  )



def runExperiments(resultDirName, plotDirName, cpuCount):
  # Varying number of pts per objects, two objects
  runExperiment1(numCorticalColumns=1,
                 resultDirName=resultDirName,
                 plotDirName=plotDirName,
                 cpuCount=cpuCount)

  # 10 pts per object, varying number of objects
  runExperiment2(numCorticalColumns=1,
                 resultDirName=resultDirName,
                 plotDirName=plotDirName,
                 cpuCount=cpuCount)

  # 10 pts per object, varying number of objects, varying L4 size
  runExperiment3(numCorticalColumns=1,
                 resultDirName=resultDirName,
                 plotDirName=plotDirName,
                 cpuCount=cpuCount)

  # 10 pts per object, varying number of objects and number of columns
  runExperiment4(resultDirName=resultDirName,
                 plotDirName=plotDirName,
                 cpuCount=cpuCount)

  # 10 pts per object, varying number of L2 cells
  runExperiment5(resultDirName=resultDirName,
                 plotDirName=plotDirName,
                 cpuCount=cpuCount)

  # 10 pts per object, varying sparsity of L2
  runExperiment6(resultDirName=resultDirName,
                 plotDirName=plotDirName,
                 cpuCount=cpuCount)

  # 10 pts per object, varying number of location SDRs
  runExperiment7(numCorticalColumns=1,
                 resultDirName=resultDirName,
                 plotDirName=plotDirName,
                 cpuCount=cpuCount)

  # 10 pts per object, varying number of feature SDRs
  runExperiment8(numCorticalColumns=1,
                 resultDirName=resultDirName,
                 plotDirName=plotDirName,
                 cpuCount=cpuCount)



if __name__ == "__main__":
  parser = argparse.ArgumentParser()
  parser.add_argument(
    "--resultDirName",
    default=DEFAULT_RESULT_DIR_NAME,
    type=str,
    metavar="DIRECTORY"
  )
  parser.add_argument(
    "--plotDirName",
    default=DEFAULT_PLOT_DIR_NAME,
    type=str,
    metavar="DIRECTORY"
  )
  parser.add_argument(
    "--cpuCount",
    default=None,
    type=int,
    metavar="NUM",
    help="Limit number of cpu cores.  Defaults to `multiprocessing.cpu_count()`"
  )

  opts = parser.parse_args()

  runExperiments(resultDirName=opts.resultDirName,
                 plotDirName=opts.plotDirName,
                 cpuCount=opts.cpuCount)<|MERGE_RESOLUTION|>--- conflicted
+++ resolved
@@ -795,11 +795,7 @@
 
     l4Params["activationThreshold"] = int(numInputBits * .6)
     l4Params["minThreshold"] = int(numInputBits * .6)
-<<<<<<< HEAD
-    l4Params["sampleSize"] = int(2*l4Params["activationThreshold"])
-=======
-    l4Params["maxNewSynapseCount"] = int(2 * l4Params["activationThreshold"])
->>>>>>> c653db5f
+    l4Params["sampleSize"] = int(2 * l4Params["activationThreshold"])
 
     objectParams = {'numInputBits': numInputBits,
                     'externalInputSize': expParam['externalInputSize'],
@@ -902,15 +898,9 @@
     numInputBits = expParam['w']
     numCorticalColumns = expParam['l2Column']
 
-<<<<<<< HEAD
-    l4Params["activationThreshold"] = int(numInputBits*.6)
-    l4Params["minThreshold"] = int(numInputBits*.6)
-    l4Params["sampleSize"] = int(2*l4Params["activationThreshold"])
-=======
     l4Params["activationThreshold"] = int(numInputBits * .6)
     l4Params["minThreshold"] = int(numInputBits * .6)
-    l4Params["maxNewSynapseCount"] = int(2 * l4Params["activationThreshold"])
->>>>>>> c653db5f
+    l4Params["sampleSize"] = int(2 * l4Params["activationThreshold"])
 
     objectParams = {'numInputBits': numInputBits,
                     'externalInputSize': expParam['externalInputSize'],
@@ -1014,15 +1004,9 @@
     numCorticalColumns = expParam['l2Column']
 
     l4Params["columnCount"] = numL4MiniColumns
-<<<<<<< HEAD
-    l4Params["activationThreshold"] = int(numInputBits*.6)
-    l4Params["minThreshold"] = int(numInputBits*.6)
-    l4Params["sampleSize"] = int(2*l4Params["activationThreshold"])
-=======
     l4Params["activationThreshold"] = int(numInputBits * .6)
     l4Params["minThreshold"] = int(numInputBits * .6)
-    l4Params["maxNewSynapseCount"] = int(2 * l4Params["activationThreshold"])
->>>>>>> c653db5f
+    l4Params["sampleSize"] = int(2 * l4Params["activationThreshold"])
 
     objectParams = {'numInputBits': numInputBits,
                     'externalInputSize': externalInputSize,
@@ -1235,11 +1219,7 @@
 
     l4Params["activationThreshold"] = int(numInputBits * .6)
     l4Params["minThreshold"] = int(numInputBits * .6)
-<<<<<<< HEAD
-    l4Params["sampleSize"] = int(2*l4Params["activationThreshold"])
-=======
-    l4Params["maxNewSynapseCount"] = int(2 * l4Params["activationThreshold"])
->>>>>>> c653db5f
+    l4Params["sampleSize"] = int(2 * l4Params["activationThreshold"])
 
     objectParams = {
       'numInputBits': numInputBits,
@@ -1346,11 +1326,7 @@
 
     l4Params["activationThreshold"] = int(numInputBits * .6)
     l4Params["minThreshold"] = int(numInputBits * .6)
-<<<<<<< HEAD
-    l4Params["sampleSize"] = int(2*l4Params["activationThreshold"])
-=======
-    l4Params["maxNewSynapseCount"] = int(2 * l4Params["activationThreshold"])
->>>>>>> c653db5f
+    l4Params["sampleSize"] = int(2 * l4Params["activationThreshold"])
 
     objectParams = {
       'numInputBits': numInputBits,
