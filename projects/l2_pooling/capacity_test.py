--- conflicted
+++ resolved
@@ -378,7 +378,6 @@
     fig, ax = plt.subplots(2, 2)
 
   for rpt in range(1, numRpts):
-<<<<<<< HEAD
     d = resultsRpts.get_group(rpt)
     d = d.groupby(['numObjects'])
     accuracyRpt = np.zeros((len(x),))
@@ -405,20 +404,6 @@
 
   ax[0, 0].errorbar(x, np.mean(accuracy, 0), yerr=np.std(accuracy, 0),
                     color=marker)
-=======
-    accuracy = np.vstack((accuracy, np.array(resultsRpts.get_group(rpt).accuracy)))
-    confusion = np.vstack(
-      (confusion, np.array(resultsRpts.get_group(rpt).confusion)))
-    numberOfConnectedProximalSynapses = np.vstack(
-      (numberOfConnectedProximalSynapses,
-       np.array(resultsRpts.get_group(rpt).numberOfConnectedProximalSynapses)))
-    l2ActivationSize = np.vstack(
-      (l2ActivationSize, np.array(resultsRpts.get_group(rpt).l2ActivationSize)))
-
-  ax[0, 0].errorbar(x, np.mean(accuracy, 0), yerr=np.std(accuracy, 0), color=marker)
-  for tick in ax[0, 0].xaxis.get_major_ticks():
-    tick.label.set_fontsize(8)
->>>>>>> ae947f3d
   ax[0, 0].set_ylabel("Accuracy")
   ax[0, 0].set_xlabel(xlabel)
   ax[0, 0].set_ylim([0.1, 1.05])
