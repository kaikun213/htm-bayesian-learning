--- conflicted
+++ resolved
@@ -315,7 +315,6 @@
                      "Incorrect phase for L4Column_1")
 
 
-<<<<<<< HEAD
   def testMultipleL4L2ColumnsWithTopologyCreate(self):
     """
     In this simplistic test we create a network with 5 L4L2Columns and
@@ -364,8 +363,6 @@
                      "Incorrect phase for L4Column_0")
     self.assertEqual(net.getPhases("L4Column_1"),(2,),
                      "Incorrect phase for L4Column_1")
-
-=======
 
   def testMultipleL4L2ColumnLinks(self):
     """
@@ -424,8 +421,6 @@
         error_message += "Found unexpected link: {}\n".format(link)
 
     self.assertSetEqual(desired_links, links, error_message)
->>>>>>> 11bf18d8
-
 
   @unittest.skip("Need to implement")
   def testMultipleL4L2ColumnsSPCreate(self):
