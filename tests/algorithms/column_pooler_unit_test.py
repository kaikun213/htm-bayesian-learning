# ----------------------------------------------------------------------
# Numenta Platform for Intelligent Computing (NuPIC)
# Copyright (C) 2016, Numenta, Inc.  Unless you have an agreement
# with Numenta, Inc., for a separate license for this software code, the
# following terms and conditions apply:
#
# This program is free software: you can redistribute it and/or modify
# it under the terms of the GNU Affero Public License version 3 as
# published by the Free Software Foundation.
#
# This program is distributed in the hope that it will be useful,
# but WITHOUT ANY WARRANTY; without even the implied warranty of
# MERCHANTABILITY or FITNESS FOR A PARTICULAR PURPOSE.
# See the GNU Affero Public License for more details.
#
# You should have received a copy of the GNU Affero Public License
# along with this program.  If not, see http://www.gnu.org/licenses.
#
# http://numenta.org/licenses/
# ----------------------------------------------------------------------

import unittest
import numpy

import scipy.sparse as sparse

from htmresearch.algorithms.column_pooler import ColumnPooler, realDType


class ColumnPoolerTest(unittest.TestCase):
  """
  Simplistic tests of the ColumnPooler region, focusing on underlying
  implementation.
  """


  def testConstructor(self):
    """Create a simple instance and test the constructor."""

    pooler = ColumnPooler(
      inputWidth=2048*8,
      columnDimensions=[2048, 1],
      maxSynapsesPerSegment=2048*8
    )

    self.assertEqual(pooler.numberOfCells(), 2048, "Incorrect number of cells")

    self.assertEqual(pooler.numberOfInputs(), 16384,
                     "Incorrect number of inputs")

    self.assertEqual(
      pooler.numberOfSynapses(range(2048)),
      0,
      "Should be no synapses on initialization"
    )

    self.assertEqual(
      pooler.numberOfConnectedSynapses(range(2048)),
      0,
      "Should be no connected synapses on initialization"
    )


  def testInitialNullInputLearnMode(self):
    """Tests with no input in the beginning. """

    pooler = ColumnPooler(
      inputWidth=2048 * 8,
      columnDimensions=[2048, 1],
      maxSynapsesPerSegment=2048 * 8
    )
    activatedCells = numpy.zeros(pooler.numberOfCells())

    # Should be no active cells in beginning
    self.assertEqual(
      len(pooler.getActiveCells()),
      0,
      "Incorrect number of active cells")

    # After computing with no input should have 40 active cells
    pooler.compute(feedforwardInput=set(), learn=True)
    activatedCells[pooler.getActiveCells()] = 1
    self.assertEqual(
      activatedCells.sum(),
      40,
      "Incorrect number of active cells")

    # Should be no active cells after reset
    pooler.reset()
    self.assertEqual(len(pooler.getActiveCells()), 0,
                     "Incorrect number of active cells")

    # Computing again with no input should lead to different 40 active cells
    pooler.compute(feedforwardInput=set(), learn=True)
    activatedCells[pooler.getActiveCells()] += 1
    self.assertLess((activatedCells>=2).sum(), 5,
                    "SDRs not sufficiently different")


  def testInitialProximalLearning(self):
    """Tests the first few steps of proximal learning. """

    pooler = ColumnPooler(
      inputWidth=2048 * 8,
      columnDimensions=[2048, 1],
      maxSynapsesPerSegment=2048 * 8
    )
    activatedCells = numpy.zeros(pooler.numberOfCells())

    # Get initial activity
    pooler.compute(feedforwardInput=set(range(0, 40)), learn=True)
    activatedCells[pooler.getActiveCells()] = 1
    self.assertEqual(activatedCells.sum(), 40,
                     "Incorrect number of active cells")
    sum1 = sum(pooler.getActiveCells())

    # Ensure we've added correct number synapses on the active cells
    self.assertEqual(
      pooler.numberOfSynapses(pooler.getActiveCells()),
      800,
      "Incorrect number of nonzero permanences on active cells"
    )

    # Ensure they are all connected
    self.assertEqual(
      pooler.numberOfConnectedSynapses(pooler.getActiveCells()),
      800,
      "Incorrect number of connected synapses on active cells"
    )

    # If we call compute with different feedforward input we should
    # get the same set of active cells
    pooler.compute(feedforwardInput=set(range(100, 140)), learn=True)
    self.assertEqual(sum1, sum(pooler.getActiveCells()),
                     "Activity is not consistent for same input")

    # Ensure we've added correct number of new synapses on the active cells
    self.assertEqual(
      pooler.numberOfSynapses(pooler.getActiveCells()),
      1600,
      "Incorrect number of nonzero permanences on active cells"
    )

    # Ensure they are all connected
    self.assertEqual(
      pooler.numberOfConnectedSynapses(pooler.getActiveCells()),
      1600,
      "Incorrect number of connected synapses on active cells"
    )

    # If we call compute with no input we should still
    # get the same set of active cells
    pooler.compute(feedforwardInput=set(), learn=True)
    self.assertEqual(sum1, sum(pooler.getActiveCells()),
                     "Activity is not consistent for same input")

    # Ensure we do actually add the number of synapses we want

    # In "learn new object mode", if we call compute with the same feedforward
    # input after reset we should not get the same set of active cells
    pooler.reset()
    pooler.compute(feedforwardInput=set(range(0, 40)), learn=True)
    self.assertNotEqual(sum1, sum(pooler.getActiveCells()),
               "Activity should not be consistent for same input after reset")
    self.assertEqual(len(pooler.getActiveCells()), 40,
               "Incorrect number of active cells after reset")


  def testInitialInference(self):
    """Tests inference after learning one pattern. """

    pooler = ColumnPooler(
      inputWidth=2048 * 8,
      columnDimensions=[2048, 1],
      maxSynapsesPerSegment=2048 * 8
    )
    activatedCells = numpy.zeros(pooler.numberOfCells())

    # Learn one pattern
    pooler.compute(feedforwardInput=set(range(0, 40)), learn=True)
    activatedCells[pooler.getActiveCells()] = 1
    sum1 = sum(pooler.getActiveCells())

    # Inferring on same pattern should lead to same result
    pooler.reset()
    pooler.compute(feedforwardInput=set(range(0, 40)), learn=False)
    self.assertEqual(sum1,
                     sum(pooler.getActiveCells()),
                     "Inference on pattern after learning it is incorrect")

    # Inferring with no inputs should maintain same pattern
    pooler.compute(feedforwardInput=set(), learn=False)
    self.assertEqual(sum1,
                     sum(pooler.getActiveCells()),
                     "Inference doesn't maintain activity with no input.")


  def testShortInferenceSequence(self):
    """Tests inference after learning two objects with two patterns. """

    pooler = ColumnPooler(
      inputWidth=2048 * 8,
      columnDimensions=[2048, 1],
      maxSynapsesPerSegment=2048 * 8
    )
    activatedCells = numpy.zeros(pooler.numberOfCells())

    # Learn object one
    pooler.compute(feedforwardInput=set(range(0, 40)), learn=True)
    activatedCells[pooler.getActiveCells()] = 1
    sum1 = sum(pooler.getActiveCells())

    pooler.compute(feedforwardInput=set(range(100, 140)), learn=True)
    activatedCells[pooler.getActiveCells()] = 1
    self.assertEqual(sum1,
                     sum(pooler.getActiveCells()),
                     "Activity for second pattern is incorrect")

    # Learn object two
    pooler.reset()
    pooler.compute(feedforwardInput=set(range(1000, 1040)), learn=True)
    activatedCells[pooler.getActiveCells()] = 1
    sum2 = sum(pooler.getActiveCells())

    pooler.compute(feedforwardInput=set(range(1100, 1140)), learn=True)
    activatedCells[pooler.getActiveCells()] = 1
    self.assertEqual(sum2,
                     sum(pooler.getActiveCells()),
                     "Activity for second pattern is incorrect")

    # Inferring on patterns in first object should lead to same result, even
    # after gap
    pooler.reset()
    pooler.compute(feedforwardInput=set(range(100, 140)), learn=False)
    self.assertEqual(sum1,
                     sum(pooler.getActiveCells()),
                     "Inference on pattern after learning it is incorrect")

    # Inferring with no inputs should maintain same pattern
    pooler.compute(feedforwardInput=set(), learn=False)
    self.assertEqual(sum1,
                     sum(pooler.getActiveCells()),
                     "Inference doesn't maintain activity with no input.")

    pooler.reset()
    pooler.compute(feedforwardInput=set(range(0, 40)), learn=False)
    self.assertEqual(sum1,
                     sum(pooler.getActiveCells()),
                     "Inference on pattern after learning it is incorrect")

    # Inferring on patterns in second object should lead to same result, even
    # after gap
    pooler.reset()
    pooler.compute(feedforwardInput=set(range(1100, 1140)), learn=False)
    self.assertEqual(sum2,
                     sum(pooler.getActiveCells()),
                     "Inference on pattern after learning it is incorrect")

    # Inferring with no inputs should maintain same pattern
    pooler.compute(feedforwardInput=set(), learn=False)
    self.assertEqual(sum2,
                     sum(pooler.getActiveCells()),
                     "Inference doesn't maintain activity with no input.")

    pooler.reset()
    pooler.compute(feedforwardInput=set(range(1000, 1040)), learn=False)
    self.assertEqual(sum2,
                     sum(pooler.getActiveCells()),
                     "Inference on pattern after learning it is incorrect")


  def testPickProximalInputsToLearnOn(self):
    """Test _pickProximalInputsToLearnOn method"""

    pooler = ColumnPooler(
      inputWidth=2048 * 8,
      columnDimensions=[2048, 1],
      maxSynapsesPerSegment=2048 * 8
    )

    proximalPermanences = pooler.proximalPermanences
    a = numpy.zeros(pooler.inputWidth, dtype=realDType)
    a[0:10] = 0.21
    proximalPermanences.setRowFromDense(42, a)

    cellNonZeros42,_ = proximalPermanences.rowNonZeros(42)
    cellNonZeros100,_ = proximalPermanences.rowNonZeros(100)

    # With no existing synapses, and number of inputs = newSynapseCount, should
    # return the full list
    inputs,existing = pooler._pickProximalInputsToLearnOn(newSynapseCount=10,
                                        activeInputs=set(range(10)),
                                        cellNonZeros=cellNonZeros100)
    self.assertEqual(sum(inputs), 45, "Did not select correct inputs")
    self.assertEqual(len(existing), 0, "Did not return correct existing inputs")

    # With no existing synapses, and number of inputs < newSynapseCount, should
    # return all inputs as synapses
    inputs,existing = pooler._pickProximalInputsToLearnOn(newSynapseCount=11,
                                        activeInputs=set(range(10)),
                                        cellNonZeros=cellNonZeros100)
    self.assertEqual(sum(inputs), 45, "Did not select correct inputs")
    self.assertEqual(len(existing), 0, "Did not return correct existing inputs")

    # With no existing synapses, and number of inputs > newSynapseCount
    # should return newSynapseCount indices
    inputs,existing = pooler._pickProximalInputsToLearnOn(newSynapseCount=9,
                                        activeInputs=set(range(10)),
                                        cellNonZeros=cellNonZeros100)
    self.assertEqual(len(inputs), 9, "Did not select correct inputs")
    self.assertEqual(len(existing), 0, "Did not return correct existing inputs")

    # With existing inputs to [0..9], should return [10..19]
    inputs,existing = pooler._pickProximalInputsToLearnOn(newSynapseCount=10,
                                        activeInputs=set(range(20)),
                                        cellNonZeros=cellNonZeros42)
    self.assertEqual(sum(inputs), 145, "Did not select correct inputs")
    self.assertEqual(sum(existing), 45, "Did not return correct existing inputs")

    # With existing inputs to [0..9], and active inputs [0..9] should
    # return none
    inputs,existing = pooler._pickProximalInputsToLearnOn(newSynapseCount=10,
                                        activeInputs=set(range(10)),
                                        cellNonZeros=cellNonZeros42)
    self.assertEqual(len(inputs), 0, "Did not select correct inputs")
    self.assertEqual(sum(existing), 45, "Did not return correct existing inputs")


  def testLearnProximal(self):
    """Test _learnProximal method"""

    pooler = ColumnPooler(
      inputWidth=2048 * 8,
      columnDimensions=[2048, 1],
      maxSynapsesPerSegment=2048 * 8
    )
    proximalPermanences = pooler.proximalPermanences
    proximalConnections = pooler.proximalConnections

    pooler._learnProximal(
      activeInputs=set(range(20)), activeCells=set(range(10)),
      maxNewSynapseCount=7, proximalPermanences=proximalPermanences,
      proximalConnections=proximalConnections,
      initialPermanence=0.2, synPermProximalInc=0.2, synPermProximalDec=0.1,
      connectedPermanence=0.3
    )

    # There should be exactly 7 * 10 new connections, each with permanence 0.2
    self.assertEqual(proximalPermanences.nNonZeros(),
                     70,
                     "Incorrect number of synapses")

    self.assertAlmostEqual(proximalPermanences.sum(), 0.2*70,
                     msg="Incorrect permanence total", places=4)

    # Ensure the correct indices are there and there are no extra ones
    for cell in range(10):
      nz,_ = proximalPermanences.rowNonZeros(cell)
      for i in nz:
        self.assertTrue(i in range(20), "Incorrect input index")

    self.assertEqual(pooler.numberOfSynapses(range(10, 2048)),
                     0,
                     "Extra synapses exist")

    # Do another learning step to ensure increments and decrements are handled
    pooler._learnProximal(
      activeInputs=set(range(5, 15)), activeCells=set(range(10)),
      maxNewSynapseCount=5, proximalPermanences=proximalPermanences,
      proximalConnections=proximalConnections,
      initialPermanence=0.2, synPermProximalInc=0.2, synPermProximalDec=0.1,
      connectedPermanence=0.3
    )

    # Should be no synapses on cells that were never active
    self.assertEqual(pooler.numberOfSynapses(range(10, 2048)),
                     0,
                     "Extra synapses exist")

    # Should be 12 synapses on cells that were active
    # Number of connected cells can vary, depending on how many from range
    # 10-14 were selected in the first learning step
    for cell in range(10):
      self.assertEqual(pooler.numberOfSynapses([cell]),
                       12,
                       "Incorrect number of synapses on active cell")

      self.assertGreater(pooler.numberOfConnectedSynapses([cell]),
                         0,
                         "Must be at least one connected synapse on cell.")

      cellNonZeroIndices, cellPerms = proximalPermanences.rowNonZeros(cell)
      self.assertAlmostEqual(min(cellPerms), 0.1, 3,
                             "Must be at least one decremented permanence.")


<<<<<<< HEAD
  def testNumberOfActiveDistalSegments(self):
    """Tests the function counting the number of active distal segments."""

    pooler = ColumnPooler(
      inputWidth=2048 * 8,
      columnDimensions=[2048, 1],
      maxSynapsesPerDistalSegment=50,
      numNeighboringColumns=4,
      distalActivationThreshold=1
    )

    for connections in pooler.distalConnections:
      seg = connections.createSegment(1)
      _ = connections.createSynapse(seg, 4, 0.7)
      _ = connections.createSynapse(seg, 5, 0.7)

    numSegments = pooler._numberOfActiveDistalSegments(
      cell=1,
      lateralInput=[{4, 5}] * 4,
      connectedPermanence=pooler.connectedPermanence,
      activationThreshold=pooler.distalActivationThreshold,
    )
    self.assertEqual(numSegments, 4)

    for connections in pooler.distalConnections:
      seg = connections.createSegment(2)
      _ = connections.createSynapse(seg, 4, 0.7)
      _ = connections.createSynapse(seg, 3, 0.3)

    numSegments = pooler._numberOfActiveDistalSegments(
      cell=1,
      lateralInput=[{4, 5}, {3}, {4}, {4, 5}],
      connectedPermanence=pooler.connectedPermanence,
      activationThreshold=pooler.distalActivationThreshold,
    )
    self.assertEqual(numSegments, 3)

    numSegments = pooler._numberOfActiveDistalSegments(
      cell=2,
      lateralInput=[{4}, {3}, {1, 2, 3}, {7, 8, 9}],
      connectedPermanence=pooler.connectedPermanence,
      activationThreshold=pooler.distalActivationThreshold,
    )
    self.assertEqual(numSegments, 1)

    numSegments = pooler._numberOfActiveDistalSegments(
      cell=3,
      lateralInput=[{4}, {3}, {1, 2, 3}, {7, 8, 9}],
      connectedPermanence=pooler.connectedPermanence,
      activationThreshold=pooler.distalActivationThreshold,
    )
    self.assertEqual(numSegments, 0)


  def testWinnersBasedOnLateralActivity(self):
    """Tests that the correct winners always get chosen."""
=======
  def testLearningWithLateralInputs(self):
    """
    With lateral inputs from other columns, test that some distal segments are
    learned on a stable set of SDRs for each new feed forward object
    """
    pooler = ColumnPooler(
      inputWidth=2048 * 8,
      columnDimensions=[2048, 1],
      numNeighboringColumns=2,
      initialPermanence=0.41,
    )

    # Get initial SDR for first object from pooler
    pooler.compute(feedforwardInput=set(range(0, 40)),
                   activeExternalCells=set(range(100, 140)),
                   learn=True)
    activeCells = pooler.getActiveCells()

    # Cells corresponding to that initial SDR should now start learning
    # on their distal segments.
    pooler.compute(feedforwardInput=set(range(40, 80)),
                   activeExternalCells=set(range(100, 140)),
                   learn=True)
    self.assertEqual(pooler.numberOfDistalSegments(activeCells),
                     40,
                     "Incorrect number of segments after learning")
    self.assertEqual(pooler.numberOfDistalSynapses(activeCells),
                     40*20,
                     "Incorrect number of synapses after learning")

    # Cells corresponding to that initial SDR should continue to learn new
    # synapses on that same set of segments. There should be no
    # segments on any other cells
    pooler.compute(feedforwardInput=set(range(80, 120)),
                   activeExternalCells=set(range(100, 140)),
                   learn=True)

    self.assertEqual(pooler.numberOfDistalSegments(activeCells),
                     40,
                     "Incorrect number of segments after learning")
    self.assertEqual(pooler.numberOfDistalSegments(range(2048)),
                     40,
                     "Extra segments on other cells after learning")
    self.assertEqual(pooler.numberOfDistalSynapses(activeCells),
                     40*40,
                     "Incorrect number of synapses after learning")


    # Get SDR for second object from pooler
    pooler.reset()
    pooler.compute(feedforwardInput=set(range(120, 160)),
                   activeExternalCells=set(range(200, 240)),
                   learn=True)
    activeCellsObject2 = pooler.getActiveCells()
    uniqueCellsObject2 = set(activeCellsObject2) - set(activeCells)
    numCommonCells = len(set(activeCells).intersection(set(activeCellsObject2)))

    # Cells corresponding to that initial SDR should now start learning
    # on their distal segments.
    pooler.compute(feedforwardInput=set(range(160, 200)),
                   activeExternalCells=set(range(200, 240)),
                   learn=True)
    self.assertEqual(pooler.numberOfDistalSegments(uniqueCellsObject2),
                     len(uniqueCellsObject2),
                     "Incorrect number of segments after learning")
    self.assertEqual(pooler.numberOfDistalSynapses(uniqueCellsObject2),
                     len(uniqueCellsObject2)*20,
                     "Incorrect number of synapses after learning")
    self.assertLess(numCommonCells, 5, "Too many common cells across objects")


    # Cells corresponding to that initial SDR should continue to learn new
    # synapses on that same set of segments. There should be no
    # segments on any other cells
    pooler.compute(feedforwardInput=set(range(200, 240)),
                   activeExternalCells=set(range(200, 240)),
                   learn=True)

    self.assertEqual(pooler.numberOfDistalSegments(uniqueCellsObject2),
                     len(uniqueCellsObject2),
                     "Incorrect number of segments after learning")
    self.assertEqual(pooler.numberOfDistalSegments(range(2048)),
                     40*2,
                     "Extra segments on other cells after learning")
    self.assertEqual(pooler.numberOfDistalSynapses(uniqueCellsObject2),
                     len(uniqueCellsObject2)*40,
                     "Incorrect number of synapses after learning")


  def testInferenceWithLateralInputs(self):
    """
    After learning two objects, test that inference behaves as expected in
    a variety of scenarios.
    """
    pooler = ColumnPooler(
      inputWidth=2048 * 8,
      columnDimensions=[2048, 1],
      numNeighboringColumns=2,
      initialPermanence=0.41,
    )

    # Feed-forward representations:
    # Object 1 = union(range(0,40), range(40,80), range(80,120))
    # Object 2 = union(range(120, 160), range(160,200), range(200,240))
    feedforwardInputs = [
      [set(range(0, 40)), set(range(40, 80)), set(range(80, 120))],
      [set(range(120, 160)), set(range(160, 200)), set(range(200, 240))]
    ]

    # Lateral representations:
    # Object 1, Col 1 = range(200,240)
    # Object 2, Col 1 = range(240,280)
    # Object 1, Col 2 = range(2300,2340)
    # Object 2, Col 2 = range(2340,2380)
    lateralInputs = [
      [set(range(200, 240)), set(range(240, 280))],      # External column 1
      [set(range(2300, 2340)), set(range(2340, 2380))]   # External column 2
    ]

    # Train pooler on two objects, three iterations per object
    objectRepresentations = []
    for obj in range(2):
      pooler.reset()
      for i in range(3): # three iterations
        for f in range(3): # three features per object
          pooler.compute(
            feedforwardInput=feedforwardInputs[obj][f],
            activeExternalCells=lateralInputs[0][obj].union(lateralInputs[1][obj]),
            learn=True)

      objectRepresentations += [set(pooler.getActiveCells())]

    # With no lateral support, BU for O1 feature 0 + O2 feature 1.
    # End up with object representations for O1+O2.
    pooler.reset()
    pooler.compute(feedforwardInput=feedforwardInputs[0][0].union(
                                    feedforwardInputs[1][1]),
                   activeExternalCells=set(),
                   learn=False)
    self.assertEqual(sum(set(pooler.getActiveCells())),
           sum(objectRepresentations[0].union(objectRepresentations[1])),
           "Incorrect object representations - expecting union of objects")

    # If you now get no input, should maintain the representation
    pooler.compute(feedforwardInput=set(),
                   activeExternalCells=set(),
                   learn=False)
    pooler.compute(feedforwardInput=set(),
                   activeExternalCells=set(),
                   learn=False)
    self.assertEqual(sum(set(pooler.getActiveCells())),
           sum(objectRepresentations[0].union(objectRepresentations[1])),
           "Incorrect object representations - expecting union is maintained")


    # Test case where you have two objects in bottom up representation, but
    # only one in lateral. In this case the laterally supported object
    # should dominate after second iteration.

    # Test lateral from first column
    pooler.reset()
    pooler.compute(feedforwardInput=feedforwardInputs[0][0].union(
                                    feedforwardInputs[1][1]),
                   activeExternalCells=lateralInputs[0][0],
                   learn=False)
    pooler.compute(feedforwardInput=feedforwardInputs[0][0].union(
                                    feedforwardInputs[1][1]),
                   activeExternalCells=lateralInputs[0][0],
                   learn=False)
    self.assertEqual(sum(set(pooler.getActiveCells())),
                     sum(objectRepresentations[0]),
           "Incorrect object representations - expecting single object")

    # Test lateral from second column
    pooler.reset()
    pooler.compute(feedforwardInput=feedforwardInputs[0][0].union(
                                    feedforwardInputs[1][1]),
                   activeExternalCells=set(lateralInputs[1][0]),
                   learn=False)
    pooler.compute(feedforwardInput=feedforwardInputs[0][0].union(
                                    feedforwardInputs[1][1]),
                   activeExternalCells=lateralInputs[1][0],
                   learn=False)
    self.assertEqual(sum(set(pooler.getActiveCells())),
                     sum(objectRepresentations[0]),
           "Incorrect object representations - expecting single object")

    # Test lateral from both columns
    pooler.reset()
    pooler.compute(feedforwardInput=feedforwardInputs[0][0].union(
                                    feedforwardInputs[1][1]),
                   activeExternalCells=lateralInputs[1][0].union(
                     lateralInputs[0][0]
                   ),
                   learn=False)
    pooler.compute(feedforwardInput=feedforwardInputs[0][0].union(
                                    feedforwardInputs[1][1]),
                   activeExternalCells=lateralInputs[1][0].union(
                     lateralInputs[0][0]
                   ),
                   learn=False)
    self.assertEqual(sum(set(pooler.getActiveCells())),
                     sum(objectRepresentations[0]),
           "Incorrect object representations - expecting single object")


    # Test case where you have bottom up for O1, and lateral for O2. In
    # this case the bottom up one, O1, should dominate.
    pooler.reset()
    pooler.compute(feedforwardInput=feedforwardInputs[0][0],
                   activeExternalCells=lateralInputs[1][1],
                   learn=False)
    pooler.compute(feedforwardInput=feedforwardInputs[0][0],
                   activeExternalCells=lateralInputs[1][1],
                   learn=False)
    self.assertEqual(sum(set(pooler.getActiveCells())),
                     sum(objectRepresentations[0]),
           "Incorrect object representations - expecting first object")

    # TODO: more tests we could write:
    # Test case where you have two objects in bottom up representation, and
    # same two in lateral. End up with both active.

    # Test case where you have O1, O2 in bottom up representation, but
    # O1, O3 in lateral. In this case should end up with O1.

    # Test case where you have BU support for two objects, less than adequate
    # lateral support (below threshold) for one of them. Should end up with both
    # BU objects.


  @unittest.skip("Test fails due to NuPIC issue #3268")
  def testInferenceWithChangingLateralInputs(self):
    """
    # Test case where the lateral inputs change while learning an object.
    # The same distal segments should continue to sample from the new inputs.
    # During inference any of these lateral inputs should cause the pooler
    # to disambiguate appropriately.
    """
    pooler = ColumnPooler(
      inputWidth=2048 * 8,
      columnDimensions=[2048, 1],
      numNeighboringColumns=2,
      initialPermanence=0.41,
    )

    # Feed-forward representations:
    # Object 1 = union(range(0,40), range(40,80), range(80,120))
    # Object 2 = union(range(120, 160), range(160,200), range(200,240))
    feedforwardInputs = [
      [set(range(0, 40)), set(range(40, 80)), set(range(80, 120))],
      [set(range(120, 160)), set(range(160, 200)), set(range(200, 240))]
    ]

    # Lateral representations:
    # Object 1, Col 1 = range(200,240)
    # Object 2, Col 1 = range(240,280)
    # Object 1, Col 2 = range(2300,2340)
    # Object 2, Col 2 = range(2340,2380)
    lateralInputs = [
      [set(range(200, 240)), set(range(240, 280))],      # External column 1
      [set(range(2300, 2340)), set(range(2340, 2380))]   # External column 2
    ]

    # Train pooler on two objects, three iterations per object, using just
    # lateral input from first column. Then repeat with second column.
    objectRepresentations = []
    for col in range(2):
      for obj in range(2):
        pooler.reset()
        for i in range(3): # three iterations
          for f in range(3): # three features per object
            pooler.compute(
              feedforwardInput=feedforwardInputs[obj][f],
              activeExternalCells=lateralInputs[col][obj],
              learn=True)
        if col==0: objectRepresentations += [set(pooler.getActiveCells())]

    # Test case where both objects are present in bottom up representation, but
    # only one in lateral. In this case the laterally supported object
    # should dominate after second iteration.

    # Test where lateral input is from first column
    pooler.reset()
    pooler.compute(feedforwardInput=feedforwardInputs[0][0].union(
                                    feedforwardInputs[1][1]),
                   activeExternalCells=lateralInputs[0][0],
                   learn=False)
    pooler.compute(feedforwardInput=feedforwardInputs[0][0].union(
                                    feedforwardInputs[1][1]),
                   activeExternalCells=lateralInputs[0][0],
                   learn=False)
    self.assertEqual(sum(set(pooler.getActiveCells())),
                     sum(objectRepresentations[0]),
           "Incorrect object representations - expecting single object")

    # Test lateral from second column
    pooler.reset()
    pooler.compute(feedforwardInput=feedforwardInputs[0][0].union(
                                    feedforwardInputs[1][1]),
                   activeExternalCells=set(lateralInputs[1][0]),
                   learn=False)
    pooler.compute(feedforwardInput=feedforwardInputs[0][0].union(
                                    feedforwardInputs[1][1]),
                   activeExternalCells=lateralInputs[1][0],
                   learn=False)
    self.assertEqual(sum(set(pooler.getActiveCells())),
                     sum(objectRepresentations[0]),
           "Incorrect object representations - expecting single object")


  def testWinnersBasedOnLateralActivity(self):
    """Tests internal pooler method _winnersBasedOnLateralActivity()."""
>>>>>>> c24dd647

    pooler = ColumnPooler(
      inputWidth=2048 * 8,
      columnDimensions=[2048, 1],
<<<<<<< HEAD
      maxSynapsesPerDistalSegment=50,
      numNeighboringColumns=4,
      distalActivationThreshold=1
    )

    proximallyActivatedCells = {1, 2 ,6}
    previouslyActiveCells = {2, 3, 4}
    pooler.activeCells = previouslyActiveCells

    # no lateral input, proximally activated cells should win
    cells = pooler._winnersBasedOnLateralActivity(
      activeCells=proximallyActivatedCells,
      lateralInput=[],
      minThreshold=pooler.distalMinThreshold
    )
    self.assertEqual(cells, proximallyActivatedCells)

    # create the same synapses as previously
    for connections in pooler.distalConnections:
      seg = connections.createSegment(1)
      _ = connections.createSynapse(seg, 4, 0.7)
      _ = connections.createSynapse(seg, 5, 0.7)

    for connections in pooler.distalConnections:
      seg = connections.createSegment(2)
      _ = connections.createSynapse(seg, 4, 0.7)
      _ = connections.createSynapse(seg, 3, 0.3)

    lateralInput = [{4, 5}, {3}, {3}, {4, 5}]
    pooler.activeCells = previouslyActiveCells
    cells = pooler._winnersBasedOnLateralActivity(
      activeCells=proximallyActivatedCells,
      lateralInput=lateralInput,
      minThreshold=pooler.distalMinThreshold
    )
    self.assertEqual(cells, {1, 2})

    # test competition between lateral input
    lateralInput = [{2, 5}, {3}, {1}, {2, 5}]
    pooler.activeCells = previouslyActiveCells
    cells = pooler._winnersBasedOnLateralActivity(
      activeCells=proximallyActivatedCells,
      lateralInput=lateralInput,
      minThreshold=pooler.distalMinThreshold
    )
    self.assertEqual(cells, {1})
=======
      numNeighboringColumns=2,
      initialPermanence=0.41,
    )

    # With no lateral support end up with bottom up activity
    overlaps = numpy.zeros(pooler.numberOfColumns(), dtype=realDType)
    overlaps[range(0, 40)] = 10
    active = pooler._winnersBasedOnLateralActivity(
      activeCells=set(range(0, 40)),
      predictiveCells=set(),
      overlaps=overlaps,
      targetActiveCells=40
    )
    self.assertEqual(sum(active), sum(range(0, 40)),
                     "Incorrect active cells with no lateral support")


    # Test case where you have two objects in bottom up representation, but
    # only one in lateral. In this case the laterally supported object
    # should dominate.
    overlaps = numpy.zeros(pooler.numberOfColumns(), dtype=realDType)
    overlaps[range(0, 80)] = 10
    active = pooler._winnersBasedOnLateralActivity(
      activeCells=set(range(0, 80)),
      predictiveCells=set(range(0, 40)),
      overlaps=overlaps,
      targetActiveCells=40
    )
    self.assertEqual(sum(active), sum(range(0, 40)),
                     "Incorrect active cells with bottom up union "
                     "and some lateral support")


    # Test case where BU has support for O1+O2, and lateral support for O2+O3
    # Should end up with O2
    overlaps = numpy.zeros(pooler.numberOfColumns(), dtype=realDType)
    overlaps[range(0, 80)] = 10
    active = pooler._winnersBasedOnLateralActivity(
      activeCells=set(range(0, 80)),
      predictiveCells=set(range(40, 120)),
      overlaps=overlaps,
      targetActiveCells=40
    )
    self.assertEqual(sum(active), sum(range(40, 80)),
                     "Incorrect active cells with bottom up union "
                     "and lateral support that includes other objects")

    # Test case where BU has support for O1, and lateral support for O2
    # Should end up with O1
    overlaps = numpy.zeros(pooler.numberOfColumns(), dtype=realDType)
    overlaps[range(0, 40)] = 10
    active = pooler._winnersBasedOnLateralActivity(
      activeCells=set(range(0, 40)),
      predictiveCells=set(range(40, 80)),
      overlaps=overlaps,
      targetActiveCells=40
    )
    self.assertEqual(sum(active), sum(range(0, 40)),
                     "Incorrect active cells with bottom up union "
                     "and conflicting lateral support")

    # Test case where you have partial lateral support for O1 and a
    # bottom up union that includes O1+O2, but higher overlap scores for O2.
    # In this case you should end up the laterally predicted cells in O1, plus
    # cells corresponding to O2.
    overlaps = numpy.zeros(pooler.numberOfColumns(), dtype=realDType)
    overlaps[range(0, 80)] = range(0, 80)
    active = pooler._winnersBasedOnLateralActivity(
      activeCells=set(range(0, 80)),
      predictiveCells=set(range(0, 10)),
      overlaps=overlaps,
      targetActiveCells=40
    )
    self.assertEqual(sum(active), sum(range(0, 10)) + sum(range(50, 80)),
                     "Incorrect active cells with bottom up activity "
                     "and partial lateral support")
>>>>>>> c24dd647


if __name__ == "__main__":
  unittest.main()
<|MERGE_RESOLUTION|>--- conflicted
+++ resolved
@@ -394,64 +394,6 @@
                              "Must be at least one decremented permanence.")
 
 
-<<<<<<< HEAD
-  def testNumberOfActiveDistalSegments(self):
-    """Tests the function counting the number of active distal segments."""
-
-    pooler = ColumnPooler(
-      inputWidth=2048 * 8,
-      columnDimensions=[2048, 1],
-      maxSynapsesPerDistalSegment=50,
-      numNeighboringColumns=4,
-      distalActivationThreshold=1
-    )
-
-    for connections in pooler.distalConnections:
-      seg = connections.createSegment(1)
-      _ = connections.createSynapse(seg, 4, 0.7)
-      _ = connections.createSynapse(seg, 5, 0.7)
-
-    numSegments = pooler._numberOfActiveDistalSegments(
-      cell=1,
-      lateralInput=[{4, 5}] * 4,
-      connectedPermanence=pooler.connectedPermanence,
-      activationThreshold=pooler.distalActivationThreshold,
-    )
-    self.assertEqual(numSegments, 4)
-
-    for connections in pooler.distalConnections:
-      seg = connections.createSegment(2)
-      _ = connections.createSynapse(seg, 4, 0.7)
-      _ = connections.createSynapse(seg, 3, 0.3)
-
-    numSegments = pooler._numberOfActiveDistalSegments(
-      cell=1,
-      lateralInput=[{4, 5}, {3}, {4}, {4, 5}],
-      connectedPermanence=pooler.connectedPermanence,
-      activationThreshold=pooler.distalActivationThreshold,
-    )
-    self.assertEqual(numSegments, 3)
-
-    numSegments = pooler._numberOfActiveDistalSegments(
-      cell=2,
-      lateralInput=[{4}, {3}, {1, 2, 3}, {7, 8, 9}],
-      connectedPermanence=pooler.connectedPermanence,
-      activationThreshold=pooler.distalActivationThreshold,
-    )
-    self.assertEqual(numSegments, 1)
-
-    numSegments = pooler._numberOfActiveDistalSegments(
-      cell=3,
-      lateralInput=[{4}, {3}, {1, 2, 3}, {7, 8, 9}],
-      connectedPermanence=pooler.connectedPermanence,
-      activationThreshold=pooler.distalActivationThreshold,
-    )
-    self.assertEqual(numSegments, 0)
-
-
-  def testWinnersBasedOnLateralActivity(self):
-    """Tests that the correct winners always get chosen."""
-=======
   def testLearningWithLateralInputs(self):
     """
     With lateral inputs from other columns, test that some distal segments are
@@ -765,59 +707,10 @@
 
   def testWinnersBasedOnLateralActivity(self):
     """Tests internal pooler method _winnersBasedOnLateralActivity()."""
->>>>>>> c24dd647
-
-    pooler = ColumnPooler(
-      inputWidth=2048 * 8,
-      columnDimensions=[2048, 1],
-<<<<<<< HEAD
-      maxSynapsesPerDistalSegment=50,
-      numNeighboringColumns=4,
-      distalActivationThreshold=1
-    )
-
-    proximallyActivatedCells = {1, 2 ,6}
-    previouslyActiveCells = {2, 3, 4}
-    pooler.activeCells = previouslyActiveCells
-
-    # no lateral input, proximally activated cells should win
-    cells = pooler._winnersBasedOnLateralActivity(
-      activeCells=proximallyActivatedCells,
-      lateralInput=[],
-      minThreshold=pooler.distalMinThreshold
-    )
-    self.assertEqual(cells, proximallyActivatedCells)
-
-    # create the same synapses as previously
-    for connections in pooler.distalConnections:
-      seg = connections.createSegment(1)
-      _ = connections.createSynapse(seg, 4, 0.7)
-      _ = connections.createSynapse(seg, 5, 0.7)
-
-    for connections in pooler.distalConnections:
-      seg = connections.createSegment(2)
-      _ = connections.createSynapse(seg, 4, 0.7)
-      _ = connections.createSynapse(seg, 3, 0.3)
-
-    lateralInput = [{4, 5}, {3}, {3}, {4, 5}]
-    pooler.activeCells = previouslyActiveCells
-    cells = pooler._winnersBasedOnLateralActivity(
-      activeCells=proximallyActivatedCells,
-      lateralInput=lateralInput,
-      minThreshold=pooler.distalMinThreshold
-    )
-    self.assertEqual(cells, {1, 2})
-
-    # test competition between lateral input
-    lateralInput = [{2, 5}, {3}, {1}, {2, 5}]
-    pooler.activeCells = previouslyActiveCells
-    cells = pooler._winnersBasedOnLateralActivity(
-      activeCells=proximallyActivatedCells,
-      lateralInput=lateralInput,
-      minThreshold=pooler.distalMinThreshold
-    )
-    self.assertEqual(cells, {1})
-=======
+
+    pooler = ColumnPooler(
+      inputWidth=2048 * 8,
+      columnDimensions=[2048, 1],
       numNeighboringColumns=2,
       initialPermanence=0.41,
     )
@@ -894,7 +787,6 @@
     self.assertEqual(sum(active), sum(range(0, 10)) + sum(range(50, 80)),
                      "Incorrect active cells with bottom up activity "
                      "and partial lateral support")
->>>>>>> c24dd647
 
 
 if __name__ == "__main__":
