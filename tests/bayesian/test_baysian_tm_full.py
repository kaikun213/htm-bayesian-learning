--- conflicted
+++ resolved
@@ -10,20 +10,20 @@
 class BayesianTMTest(unittest.TestCase):
     def setUp(self):
         # params
-        maxNumSegments = 4
+        maxNumSegments = 2
         L2Overrides = {
             "learningRate": 0.1,
-            "noise": 1e-10,
-            "cellCount": 1024,  # new: 256 # original: 4096
+            "noise": 0.01,
+            "cellCount": 256,  # new: 256 # original: 4096
             "inputWidth": 8192,  # new: 8192 # original: 16384 (?)
         }
 
         L4Overrides = {
             "learningRate": 0.1,
-            "noise": 1e-10,
+            "noise": 0.01,
             "cellsPerColumn": 4,  # new: 4 # original 32
             "columnCount": 2048,  # new: 2048 # original: 2048
-            "minThreshold": 0.1,
+            "minThreshold": 0.35,
         }
 
         self.exp1 = L4L2Experiment(
@@ -35,7 +35,7 @@
             L4Overrides=L4Overrides,
             numCorticalColumns=1,
             maxSegmentsPerCell=maxNumSegments,
-            numLearningPoints=10,  # number repetitions for learning
+            numLearningPoints=3,  # number repetitions for learning
             seed=1
         )
 
@@ -50,7 +50,7 @@
             numInputBits=20,
             sensorInputSize=1024,
             externalInputSize=1024,
-            numCorticalColumns=1,
+            numCorticalColumns=3,
             seed=40,
         )
         self.objectMachine.createRandomObjects(numObjects, numPoints=numPoints,
@@ -103,55 +103,6 @@
 
             self.assertTrue(np.array_equal(active, predictedActive), 'Not all active cells were predicted')
 
-<<<<<<< HEAD
-            # self.assertTrue(np.array_equal(active, predicted),
-            #                 '%s additional predictions were made' % (len(predicted)-len(active)))
-
-
-    # def test_full_object_sensations(self):
-    #     # Only first object with sensations
-    #     objects = { 0: self.objectMachine.provideObjectsToLearn()[0] }
-    #
-    #     print("OBJECT", objects)
-    #     # learn the sensations
-    #     print "train single column: 4-sequence"
-    #     self.exp1.learnObjects(objects)
-    #
-    #     # test only on first object
-    #     sensationStepsSingleColumn = objects[0]
-    #
-    #     print "inference: single column"
-    #     self.exp1.sendReset()
-    #     l2ActiveCellsSingleColumn = []
-    #     l4PredictedCellsSingleColumn = []
-    #     l4ActiveCellsSingleColumn = []
-    #     l4PredictedActiveCellsSingleColumn = []
-    #
-    #     for sensation in sensationStepsSingleColumn:
-    #         self.exp1.infer([sensation], objectName=0, reset=False)
-    #
-    #         active = self.exp1.getL4Representations()[0]
-    #         predicted = self.exp1.getL4PredictedCells()[0]
-    #         predictedActive = self.exp1.getL4PredictedActiveCells()[0]
-    #
-    #         l2ActiveCellsSingleColumn.append(self.exp1.getL2Representations())
-    #         l4PredictedCellsSingleColumn.append(predicted)
-    #         l4ActiveCellsSingleColumn.append(active)
-    #         l4PredictedActiveCellsSingleColumn.append(predictedActive)
-    #
-    #         print
-    #         print("SENSATION", sensation)
-    #         print("L4 active", active)
-    #
-    #         print("L4 predicted", predicted)
-    #
-    #         print("L4 predicted active", predictedActive)
-    #
-    #         self.assertTrue(np.array_equal(active, predictedActive), 'Not all active cells were predicted')
-    #
-    #         self.assertTrue(np.array_equal(active, predicted),
-    #                         '%s additional predictions were made' % (len(predicted) - len(active)))
-=======
         active = self.exp1.getL4Representations()[0]
         predicted = self.exp1.getL4PredictedCells()[0]
         self.assertTrue(np.array_equal(active, predicted),
@@ -248,7 +199,6 @@
         predicted = self.exp1.getL4PredictedCells()[0]
         self.assertTrue(np.array_equal(active, predicted),
                         '%s additional predictions were made, did not converge' % (len(predicted) - len(active)))
->>>>>>> 4fb55a5e
 
 if __name__ == '__main__':
     unittest.main()