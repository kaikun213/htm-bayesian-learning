--- conflicted
+++ resolved
@@ -32,14 +32,9 @@
 
 from nupic.encoders import MultiEncoder
 from nupic.engine import Network
-<<<<<<< HEAD
-from LanguageSensor import LanguageSensor
 from regions.SequenceClassifierRegion import SequenceClassifierRegion
 from nupic.engine import pyRegions
-=======
-from nupic.engine import pyRegions
-
->>>>>>> 6e90a2fa
+
 
 _VERBOSITY = 0
 
@@ -79,20 +74,6 @@
     "pamLength": 3,
 }
 
-<<<<<<< HEAD
-SEQUENCE_CLASSIFIER_PARAMS = {'maxCategoryCount': 3}
-KNN_CLASSIFIER_PARAMS = {'k': 1}
-=======
-
-# TODO: replace with SEQ_CLASSIFIER_PARAMS
-CLA_CLASSIFIER_PARAMS = {"steps": "1",
-                         "implementation": "py"}
-KNN_CLASSIFIER_PARAMS = {
- "k": 1,
- 'distThreshold': 0,
- 'maxCategoryCount': 4,
- }
->>>>>>> 6e90a2fa
 
 PY_REGIONS = [r[1] for r in pyRegions]
 
@@ -140,8 +121,6 @@
       expected.
 
   @param dataSource   (RecordStream)  Sensor region reads data from here.
-
-  @param numCats      (int)           Number of possible categories per record.
 
   @return             (Region)        Sensor region of the network.
   """
@@ -244,7 +223,7 @@
   return temporalMemoryRegion
 
 
-def createClassifierRegion(network, classifierType, prevRegionWidth):
+def createClassifierRegion(network, classifierType, classifierParams, prevRegionWidth):
   """
   Create classifier region.
 
@@ -263,18 +242,13 @@
   
   # Create the classifier region.
   classifierRegion = network.addRegion(
-<<<<<<< HEAD
-      "classifier", classifierType, json.dumps(SEQUENCE_CLASSIFIER_PARAMS))
-
-=======
-      "classifier", "py.CLAClassifierRegion", json.dumps(CLA_CLASSIFIER_PARAMS))
->>>>>>> 6e90a2fa
+      "classifier", classifierType, json.dumps(classifierParams))
+
   # Disable learning for now (will be enabled in a later training phase)... why???
   classifierRegion.setParameter("learningMode", False)
 
   # Inference mode outputs the current inference. We can always leave it on.
   classifierRegion.setParameter("inferenceMode", True)
-  
 
   return classifierRegion
 
@@ -288,13 +262,10 @@
   """
   (dataSource,
    sensorType,
-<<<<<<< HEAD
-   classifierType,
-   encoders) = args
-=======
    encoders,
-   numCats) = args
->>>>>>> 6e90a2fa
+   numCats,
+   classifierType, 
+   classifierParams) = args
 
   sensor = createSensorRegion(
       network, sensorType, encoders, dataSource, numCats)
@@ -303,7 +274,7 @@
 
   tm = createTemporalMemoryRegion(network, sp.getSelf().columnCount)
 
-  createClassifierRegion(network, classifierType, tm.getSelf().outputWidth)
+  createClassifierRegion(network, classifierType, classifierParams, tm.getSelf().outputWidth)
 
 
 def linkRegions(network):
@@ -334,7 +305,7 @@
       srcOutput = "bottomUpOut", destInput = "bottomUpIn")
 
   # Link the sensor to the classifier to send in category labels.
-  # TODO: this link is useless right now because the classifier region
+  # TODO: this link is useless right now because the CLAclassifier region
   # compute() function doesn't work... we are currently feeding TM states and
   # categories manually to the classifier via the customCompute() function.
   network.link("sensor", "classifier", "UniformLink", "",
@@ -352,8 +323,8 @@
                                 possible options can be found in nupic/regions/.
     classifierType   (str)      Specific type of classifier region, e.g. "py.CLAClassifier";
                                 possible options can be found in nupic/regions/.
+  
     encoders     (dict)         See createEncoder() docstring for format.
-    numCats      (int)          Number of possible categories per record.
 
   @return        (Network)      sensor -> SP -> TM -> CLA classifier
   """
