#!/usr/bin/env python
# ----------------------------------------------------------------------
# Numenta Platform for Intelligent Computing (NuPIC)
# Copyright (C) 2013, Numenta, Inc.  Unless you have an agreement
# with Numenta, Inc., for a separate license for this software code, the
# following terms and conditions apply:
#
# This program is free software: you can redistribute it and/or modify
# it under the terms of the GNU General Public License version 3 as
# published by the Free Software Foundation.
#
# This program is distributed in the hope that it will be useful,
# but WITHOUT ANY WARRANTY; without even the implied warranty of
# MERCHANTABILITY or FITNESS FOR A PARTICULAR PURPOSE.
# See the GNU General Public License for more details.
#
# You should have received a copy of the GNU General Public License
# along with this program.  If not, see http://www.gnu.org/licenses.
#
# http://numenta.org/licenses/
# ----------------------------------------------------------------------

import numpy
import os

from classification_network import createNetwork
from generate_data import generateData
from generate_model_params import findMinMax
from nupic.data.file_record_stream import FileRecordStream
from settings import (NUMBER_OF_LABELS,
                      NUM_RECORDS,
                      CLASSIFIER_TRAINING_SET_SIZE,
                      TM_TRAINING_SET_SIZE,
                      SP_TRAINING_SET_SIZE,
                      SIGNAL_AMPLITUDE,
                      SIGNAL_MEAN,
                      SIGNAL_PERIOD,
                      WHITE_NOISE_AMPLITUDE_RANGES,
                      DATA_DIR,
                      )


_OUT_FILE = "results/network.out"
_VERBOSITY = 0

SCALAR_ENCODER_PARAMS = {
    "name": "white_noise",
    "fieldname": "y",
    "type": "ScalarEncoder",
    "n": 256,
    "w": 21,
    "minval": None, # needs to be initialized after file introspection
    "maxval": None  # needs to be initialized after file introspection
}

CATEGORY_ENCODER_PARAMS = {
    "name": 'label',
    "w": 21,
    "categoryList": range(NUMBER_OF_LABELS)
}


outFile = open(_OUT_FILE, 'wb')


<<<<<<< HEAD
def run(net, outFile):
  """
  Run the network and write classification results output.
  
  @param net: a Network instance to run
  @param outFile: a writer instance to write output to file.
  
=======
def run(net, numRecords, partitions, outFile):
  """
  Run the network and write classification results output.

  @param net: a Network instance to run.
  @param outFile: a writer instance to write output to file.
  @param partitions: list of indices at which training begins for the SP, TM,
      and classifier regions, respectively, e.g. [100, 200, 300].

>>>>>>> d9da1751
  TODO: break this into smaller methods.
  """
  sensorRegion = net.regions["sensor"]
  spatialPoolerRegion = net.regions["SP"]
  temporalMemoryRegion = net.regions["TM"]
  classifierRegion = net.regions["classifier"]

  phaseInfo = "\n-> Training SP. Index=0. LEARNING: SP is ON | TM is OFF | Classifier is OFF \n"
  outFile.write(phaseInfo)
  print phaseInfo

  numCorrect = 0
  numTestRecords = 0
  for i in xrange(numRecords):
    # Run the network for a single iteration
    net.run(1)
<<<<<<< HEAD
    
=======

>>>>>>> d9da1751
    # Various info from the network, useful for debugging & monitoring
    anomalyScore = temporalMemoryRegion.getOutputData("anomalyScore")
    spOut = spatialPoolerRegion.getOutputData("bottomUpOut")
    tpOut = temporalMemoryRegion.getOutputData("bottomUpOut")
    tmInstance = temporalMemoryRegion.getSelf()._tfdr
    predictiveCells = tmInstance.predictiveCells
    #if len(predictiveCells) >0:
    #  print len(predictiveCells)
<<<<<<< HEAD

    # NOTE: To be able to extract a category, one of the field of the the
    # dataset needs to have the flag C so it can be recognized as a category
    # by the encoder.
    actualValue = sensorRegion.getOutputData("categoryOut")[0]
=======
>>>>>>> d9da1751

    # NOTE: To be able to extract a category, one of the field of the the
    # dataset needs to have the flag C so it can be recognized as a category
    # by the encoder.
    actualValue = sensorRegion.getOutputData("categoryOut")[0]

    outFile.write("=> INDEX=%s |  actualValue=%s | anomalyScore=%s | tpOutNZ=%s\n" %(i, actualValue, anomalyScore, tpOut.nonzero()[0]))

    # SP has been trained. Now start training the TM too.
    if i == partitions[0]:
      temporalMemoryRegion.setParameter("learningMode", True)
      phaseInfo = "\n-> Training TM. Index=%s. LEARNING: SP is ON | TM is ON | Classifier is OFF \n" %i
      outFile.write(phaseInfo)
      print phaseInfo

    # Start training the classifier as well.
<<<<<<< HEAD
    elif i == TM_TRAINING_SET_SIZE:
=======
    elif i == partitions[1]:
>>>>>>> d9da1751
      classifierRegion.setParameter("learningMode", True)
      phaseInfo = "\n-> Training Classifier. Index=%s. LEARNING: SP is OFF | TM is ON | Classifier is ON \n" %i
      outFile.write(phaseInfo)
      print phaseInfo
<<<<<<< HEAD
    
    # Stop training.
    elif i == CLASSIFIER_TRAINING_SET_SIZE:
=======

    # Stop training.
    elif i == partitions[2]:
>>>>>>> d9da1751
      spatialPoolerRegion.setParameter("learningMode", False)
      temporalMemoryRegion.setParameter("learningMode", False)
      classifierRegion.setParameter("learningMode", False)
      phaseInfo = "-> Test. Index=%s. LEARNING: SP is OFF | TM is OFF | Classifier is OFF \n" %i
      outFile.write(phaseInfo)
      print phaseInfo
<<<<<<< HEAD
      
    
    #--- BEGIN PREDICTING TEST SET --#
    if i >= TM_TRAINING_SET_SIZE:
=======

    #--- BEGIN PREDICTING TEST SET --#
    if i >= partitions[1]:
>>>>>>> d9da1751
      # Pass this information to the classifier's custom compute method
      # so that it can assign the current classification to possibly
      # multiple patterns from the past and current, and also provide
      # the expected classification for some time step(s) in the future.

      # TODO: this is a hack for int categories... try to get the
      # getBucketIndices() method working instead.
      #bucketIdx = net.sensorRegion.getBucketIndices(actualValue)[0]
      bucketIdx = actualValue
<<<<<<< HEAD
      
      classificationIn = {"bucketIdx": int(bucketIdx),
                          "actValue": int(actualValue)}
    
      # List the indices of active cells (non-zero pattern)
      activeCells = temporalMemoryRegion.getOutputData("bottomUpOut")
      patternNZ = activeCells.nonzero()[0]
      
=======

      classificationIn = {"bucketIdx": int(bucketIdx),
                          "actValue": int(actualValue)}

      # List the indices of active cells (non-zero pattern)
      activeCells = temporalMemoryRegion.getOutputData("bottomUpOut")
      patternNZ = activeCells.nonzero()[0]

>>>>>>> d9da1751
      # Call classifier
      clResults = classifierRegion.getSelf().customCompute(
          recordNum=i, patternNZ=patternNZ, classification=classificationIn)

      inferredValue = clResults["actualValues"][clResults[int(classifierRegion.getParameter("steps"))].argmax()]
<<<<<<< HEAD
      
      outFile.write(" inferredValue=%s | classificationIn=%s | \n clResults=%s \n\n" %(inferredValue, classificationIn, clResults))
    
      # Evaluate the predictions in the test set.
      if i > CLASSIFIER_TRAINING_SET_SIZE:
=======

      outFile.write(" inferredValue=%s | classificationIn=%s | \n clResults=%s \n\n" %(inferredValue, classificationIn, clResults))
>>>>>>> d9da1751

      # Evaluate the predictions in the test set.
      if i > partitions[2]:
        if actualValue == inferredValue:
          numCorrect += 1
        else:  # TODO: remove. debugging.
          #print " INCORRECT_PREDICTION: index=%s | actualValue = %s | inferredValue = %s | \n clResults = %s \n\n" % (i, actualValue, inferredValue, clResults)
          pass

        numTestRecords += 1
<<<<<<< HEAD
      
=======

>>>>>>> d9da1751
  predictionAccuracy =  100.0 * numCorrect / numTestRecords

  results = "RESULTS: accuracy=%s | %s correctly predicted records out of %s test records \n" %(predictionAccuracy, numCorrect, numTestRecords)
  outFile.write(results)
  print results

  return numCorrect, numTestRecords, predictionAccuracy


def _setupScalarEncoder(minval, maxval):
  # Set min and max for scalar encoder params.
  SCALAR_ENCODER_PARAMS["minval"] = minval
  SCALAR_ENCODER_PARAMS["maxval"] = maxval


if __name__ == "__main__":

  for noiseAmplitude in WHITE_NOISE_AMPLITUDE_RANGES:
<<<<<<< HEAD
    
    expParams = "\nRUNNING EXPERIMENT WITH PARAMS: numRecords=%s | noiseAmplitude=%s | signalAmplitude=%s | signalMean=%s | signalPeriod=%s \n\n"\
          %(NUM_RECORDS, noiseAmplitude, SIGNAL_AMPLITUDE, SIGNAL_MEAN, SIGNAL_PERIOD)
    outFile.write(expParams)
    print expParams    
    
=======

    expParams = "\nRUNNING EXPERIMENT WITH PARAMS: numRecords=%s | noiseAmplitude=%s | signalAmplitude=%s | signalMean=%s | signalPeriod=%s \n\n"\
          %(NUM_RECORDS, noiseAmplitude, SIGNAL_AMPLITUDE, SIGNAL_MEAN, SIGNAL_PERIOD)
    outFile.write(expParams)
    print expParams

>>>>>>> d9da1751
    # Generate the data, and get the min/max values
    generateData(whiteNoise=True, noise_amplitude=noiseAmplitude)
    inputFile = os.path.join(DATA_DIR, "white_noise_%s.csv" % noiseAmplitude)
    minval, maxval = findMinMax(inputFile)
<<<<<<< HEAD
  
=======
    # Partition records into training sets for SP, TM, and classifier
    partitions = [
      SP_TRAINING_SET_SIZE, TM_TRAINING_SET_SIZE, CLASSIFIER_TRAINING_SET_SIZE]

>>>>>>> d9da1751
    _setupScalarEncoder(minval, maxval)

    # Create and run network on this data.
    #   Input data comes from a CSV file (scalar values, labels). The
    #   RecordSensor region allows us to specify a file record stream as the
    #   input source via the dataSource attribute.
    dataSource = FileRecordStream(streamID=inputFile)
    encoders = {"white_noise": SCALAR_ENCODER_PARAMS}
    network = createNetwork((dataSource, "py.RecordSensor", encoders))

    # Need to init the network before it can run.
    network.initialize()
<<<<<<< HEAD
    run(network, outFile)
    
=======
    run(network, NUM_RECORDS, partitions, outFile)

>>>>>>> d9da1751
    print "Results written to: %s" %_OUT_FILE

  outFile.close()<|MERGE_RESOLUTION|>--- conflicted
+++ resolved
@@ -63,15 +63,6 @@
 outFile = open(_OUT_FILE, 'wb')
 
 
-<<<<<<< HEAD
-def run(net, outFile):
-  """
-  Run the network and write classification results output.
-  
-  @param net: a Network instance to run
-  @param outFile: a writer instance to write output to file.
-  
-=======
 def run(net, numRecords, partitions, outFile):
   """
   Run the network and write classification results output.
@@ -81,7 +72,6 @@
   @param partitions: list of indices at which training begins for the SP, TM,
       and classifier regions, respectively, e.g. [100, 200, 300].
 
->>>>>>> d9da1751
   TODO: break this into smaller methods.
   """
   sensorRegion = net.regions["sensor"]
@@ -98,11 +88,7 @@
   for i in xrange(numRecords):
     # Run the network for a single iteration
     net.run(1)
-<<<<<<< HEAD
-    
-=======
-
->>>>>>> d9da1751
+
     # Various info from the network, useful for debugging & monitoring
     anomalyScore = temporalMemoryRegion.getOutputData("anomalyScore")
     spOut = spatialPoolerRegion.getOutputData("bottomUpOut")
@@ -111,14 +97,6 @@
     predictiveCells = tmInstance.predictiveCells
     #if len(predictiveCells) >0:
     #  print len(predictiveCells)
-<<<<<<< HEAD
-
-    # NOTE: To be able to extract a category, one of the field of the the
-    # dataset needs to have the flag C so it can be recognized as a category
-    # by the encoder.
-    actualValue = sensorRegion.getOutputData("categoryOut")[0]
-=======
->>>>>>> d9da1751
 
     # NOTE: To be able to extract a category, one of the field of the the
     # dataset needs to have the flag C so it can be recognized as a category
@@ -135,40 +113,23 @@
       print phaseInfo
 
     # Start training the classifier as well.
-<<<<<<< HEAD
-    elif i == TM_TRAINING_SET_SIZE:
-=======
     elif i == partitions[1]:
->>>>>>> d9da1751
       classifierRegion.setParameter("learningMode", True)
       phaseInfo = "\n-> Training Classifier. Index=%s. LEARNING: SP is OFF | TM is ON | Classifier is ON \n" %i
       outFile.write(phaseInfo)
       print phaseInfo
-<<<<<<< HEAD
-    
-    # Stop training.
-    elif i == CLASSIFIER_TRAINING_SET_SIZE:
-=======
 
     # Stop training.
     elif i == partitions[2]:
->>>>>>> d9da1751
       spatialPoolerRegion.setParameter("learningMode", False)
       temporalMemoryRegion.setParameter("learningMode", False)
       classifierRegion.setParameter("learningMode", False)
       phaseInfo = "-> Test. Index=%s. LEARNING: SP is OFF | TM is OFF | Classifier is OFF \n" %i
       outFile.write(phaseInfo)
       print phaseInfo
-<<<<<<< HEAD
-      
-    
-    #--- BEGIN PREDICTING TEST SET --#
-    if i >= TM_TRAINING_SET_SIZE:
-=======
 
     #--- BEGIN PREDICTING TEST SET --#
     if i >= partitions[1]:
->>>>>>> d9da1751
       # Pass this information to the classifier's custom compute method
       # so that it can assign the current classification to possibly
       # multiple patterns from the past and current, and also provide
@@ -178,40 +139,21 @@
       # getBucketIndices() method working instead.
       #bucketIdx = net.sensorRegion.getBucketIndices(actualValue)[0]
       bucketIdx = actualValue
-<<<<<<< HEAD
-      
+
       classificationIn = {"bucketIdx": int(bucketIdx),
                           "actValue": int(actualValue)}
-    
+
       # List the indices of active cells (non-zero pattern)
       activeCells = temporalMemoryRegion.getOutputData("bottomUpOut")
       patternNZ = activeCells.nonzero()[0]
-      
-=======
-
-      classificationIn = {"bucketIdx": int(bucketIdx),
-                          "actValue": int(actualValue)}
-
-      # List the indices of active cells (non-zero pattern)
-      activeCells = temporalMemoryRegion.getOutputData("bottomUpOut")
-      patternNZ = activeCells.nonzero()[0]
-
->>>>>>> d9da1751
+
       # Call classifier
       clResults = classifierRegion.getSelf().customCompute(
           recordNum=i, patternNZ=patternNZ, classification=classificationIn)
 
       inferredValue = clResults["actualValues"][clResults[int(classifierRegion.getParameter("steps"))].argmax()]
-<<<<<<< HEAD
-      
+
       outFile.write(" inferredValue=%s | classificationIn=%s | \n clResults=%s \n\n" %(inferredValue, classificationIn, clResults))
-    
-      # Evaluate the predictions in the test set.
-      if i > CLASSIFIER_TRAINING_SET_SIZE:
-=======
-
-      outFile.write(" inferredValue=%s | classificationIn=%s | \n clResults=%s \n\n" %(inferredValue, classificationIn, clResults))
->>>>>>> d9da1751
 
       # Evaluate the predictions in the test set.
       if i > partitions[2]:
@@ -222,11 +164,7 @@
           pass
 
         numTestRecords += 1
-<<<<<<< HEAD
-      
-=======
-
->>>>>>> d9da1751
+
   predictionAccuracy =  100.0 * numCorrect / numTestRecords
 
   results = "RESULTS: accuracy=%s | %s correctly predicted records out of %s test records \n" %(predictionAccuracy, numCorrect, numTestRecords)
@@ -245,33 +183,20 @@
 if __name__ == "__main__":
 
   for noiseAmplitude in WHITE_NOISE_AMPLITUDE_RANGES:
-<<<<<<< HEAD
-    
-    expParams = "\nRUNNING EXPERIMENT WITH PARAMS: numRecords=%s | noiseAmplitude=%s | signalAmplitude=%s | signalMean=%s | signalPeriod=%s \n\n"\
-          %(NUM_RECORDS, noiseAmplitude, SIGNAL_AMPLITUDE, SIGNAL_MEAN, SIGNAL_PERIOD)
-    outFile.write(expParams)
-    print expParams    
-    
-=======
 
     expParams = "\nRUNNING EXPERIMENT WITH PARAMS: numRecords=%s | noiseAmplitude=%s | signalAmplitude=%s | signalMean=%s | signalPeriod=%s \n\n"\
           %(NUM_RECORDS, noiseAmplitude, SIGNAL_AMPLITUDE, SIGNAL_MEAN, SIGNAL_PERIOD)
     outFile.write(expParams)
     print expParams
 
->>>>>>> d9da1751
     # Generate the data, and get the min/max values
     generateData(whiteNoise=True, noise_amplitude=noiseAmplitude)
     inputFile = os.path.join(DATA_DIR, "white_noise_%s.csv" % noiseAmplitude)
     minval, maxval = findMinMax(inputFile)
-<<<<<<< HEAD
-  
-=======
     # Partition records into training sets for SP, TM, and classifier
     partitions = [
       SP_TRAINING_SET_SIZE, TM_TRAINING_SET_SIZE, CLASSIFIER_TRAINING_SET_SIZE]
 
->>>>>>> d9da1751
     _setupScalarEncoder(minval, maxval)
 
     # Create and run network on this data.
@@ -284,13 +209,8 @@
 
     # Need to init the network before it can run.
     network.initialize()
-<<<<<<< HEAD
-    run(network, outFile)
-    
-=======
     run(network, NUM_RECORDS, partitions, outFile)
 
->>>>>>> d9da1751
     print "Results written to: %s" %_OUT_FILE
 
   outFile.close()